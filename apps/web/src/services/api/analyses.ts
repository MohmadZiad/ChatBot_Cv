--- conflicted
+++ resolved
@@ -61,7 +61,6 @@
   updatedAt?: string | null;
 };
 
-<<<<<<< HEAD
 export type ImproveResponse = {
   ok: boolean;
   summary: string;
@@ -77,8 +76,6 @@
   job: { id: string; title: string };
 };
 
-=======
->>>>>>> a82af43b
 type RawAnalysis = Partial<Analysis> & {
   ok?: boolean;
   breakdown?: unknown;
@@ -92,7 +89,6 @@
 
 function normalizeBreakdown(input: unknown): PerRequirement[] {
   if (!Array.isArray(input)) return [];
-<<<<<<< HEAD
   return input
     .map((entry) => {
       if (!entry || typeof entry !== "object") return null;
@@ -122,46 +118,6 @@
       } satisfies PerRequirement;
     })
     .filter((item): item is PerRequirement => Boolean(item?.requirement));
-=======
-  return (
-    input
-      // نجبر map يرجّع PerRequirement | null عشان predicate في filter يكون صالح
-      .map<PerRequirement | null>((entry) => {
-        if (!entry || typeof entry !== "object") return null;
-        const record = entry as Record<string, unknown>;
-        const similarity = toNumber(record.similarity);
-        const score10 = toNumber(record.score10 ?? similarity * 10);
-
-        const bestChunkIdRaw = record.bestChunkId;
-        const bestChunkId =
-          bestChunkIdRaw === null || bestChunkIdRaw === undefined
-            ? null
-            : toNumber(bestChunkIdRaw);
-
-        const obj: PerRequirement = {
-          requirement: String(record.requirement ?? ""),
-          mustHave: Boolean(record.mustHave),
-          weight: toNumber(record.weight, 1),
-          similarity,
-          score10,
-          bestChunkId,
-          bestChunk:
-            record.bestChunk && typeof record.bestChunk === "object"
-              ? {
-                  id: toNumber((record.bestChunk as any).id),
-                  section: String((record.bestChunk as any).section ?? ""),
-                  excerpt: String((record.bestChunk as any).excerpt ?? ""),
-                }
-              : null,
-        };
-
-        // لو مافي requirement نرجّع null عشان يتصفّى
-        if (!obj.requirement) return null;
-        return obj;
-      })
-      .filter((item): item is PerRequirement => item !== null)
-  );
->>>>>>> a82af43b
 }
 
 function normalizeMetrics(
@@ -202,21 +158,13 @@
     missingMust:
       toStringArray(record.missingMust).length > 0
         ? toStringArray(record.missingMust)
-<<<<<<< HEAD
         : fallback?.mustHaveMissing ?? [],
-=======
-        : (fallback?.mustHaveMissing ?? []),
->>>>>>> a82af43b
     improvement:
       toStringArray(record.improvement).length > 0
         ? toStringArray(record.improvement)
         : toStringArray((record as any).improve).length > 0
           ? toStringArray((record as any).improve)
-<<<<<<< HEAD
           : fallback?.improve ?? [],
-=======
-          : (fallback?.improve ?? []),
->>>>>>> a82af43b
     topStrengths: topStrengthsRaw
       .map((item) => {
         if (!item || typeof item !== "object") return null;
@@ -296,28 +244,15 @@
     jobId: String(input.jobId ?? ""),
     cvId: String(input.cvId ?? ""),
     status: String(input.status ?? "unknown"),
-<<<<<<< HEAD
     score: input.score === null || input.score === undefined
       ? metrics?.weightedScore ?? null
       : toNumber(input.score),
-=======
-    score:
-      input.score === null || input.score === undefined
-        ? (metrics?.weightedScore ?? null)
-        : toNumber(input.score),
->>>>>>> a82af43b
     breakdown,
     gaps,
     metrics,
     evidence: normalizeEvidence(input.evidence),
     model: input.model ? String(input.model) : null,
-<<<<<<< HEAD
     createdAt: input.createdAt ? String(input.createdAt) : new Date().toISOString(),
-=======
-    createdAt: input.createdAt
-      ? String(input.createdAt)
-      : new Date().toISOString(),
->>>>>>> a82af43b
     updatedAt: input.updatedAt ? String(input.updatedAt) : null,
   };
 }
@@ -327,7 +262,6 @@
   return list.map((item) => normalizeAnalysis(item));
 }
 
-<<<<<<< HEAD
 function normalizeImprove(input: any): ImproveResponse {
   const suggestions = Array.isArray(input?.suggestions)
     ? input.suggestions.filter((item: unknown): item is string =>
@@ -358,8 +292,6 @@
   };
 }
 
-=======
->>>>>>> a82af43b
 export const analysesApi = {
   async run(input: { jobId: string; cvId: string }) {
     const res = await http.post<RawAnalysis>("/analyses/run", input);
@@ -414,25 +346,8 @@
     }>("/analyses/pick-best", input);
   },
   improve(input: { jobId: string; cvId: string; lang?: "ar" | "en" }) {
-<<<<<<< HEAD
     return http
       .post("/analyses/improve", input)
       .then((res) => normalizeImprove(res));
-=======
-    return http.post<{
-      ok: boolean;
-      summary: string;
-      suggestions: string[];
-      metrics: {
-        score: number;
-        mustPercent: number;
-        nicePercent: number;
-        missingMust: string[];
-        improvement: string[];
-      };
-      cv: { id: string; name: string };
-      job: { id: string; title: string };
-    }>("/analyses/improve", input);
->>>>>>> a82af43b
   },
 };
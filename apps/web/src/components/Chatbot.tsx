// apps/web/src/components/Chatbot.tsx
"use client";

import { useCallback, useEffect, useMemo, useRef, useState } from "react";
import { AnimatePresence, motion } from "framer-motion";
import clsx from "clsx";
import {
  MessageCircle,
  X,
  Play,
  Loader2,
  Wand2,
  AlertTriangle,
  ArrowUpRight,
  Copy,
  Check,
  Save,
  ClipboardList,
  Sparkles,
  BarChart3,
  Trophy,
  Target,
} from "lucide-react";
import ScoreGauge from "./ui/ScoreGauge";
import { useSWRLite } from "@/hooks/useSWRLite";
<<<<<<< HEAD
import { t, type Lang } from "@/lib/i18n";
=======
import { t } from "@/lib/i18n";
>>>>>>> f8766a1f
import { useLang } from "@/lib/use-lang";
import { cvApi, type CV } from "@/services/api/cv";
import { jobsApi, type Job, type JobRequirement } from "@/services/api/jobs";
import { analysesApi, type Analysis } from "@/services/api/analyses";

type MsgRole = "bot" | "user" | "sys";
type MsgKind =
  | "intro"
  | "text"
  | "error"
  | "analysis"
  | "comparison"
  | "improvement"
  | "tip";
type Msg = {
  id: string;
  role: MsgRole;
  kind: MsgKind;
  text?: string;
  payload?: any;
  createdAt: number;
};
<<<<<<< HEAD

type ToastTone = "success" | "error" | "info";

type ToastMessage = { id: string; text: string; tone: ToastTone };
=======
>>>>>>> f8766a1f

const CHAT_STORAGE_KEY = "cv-chat-history-v3";
const MAX_MESSAGES = 60;
const MAX_SELECTED = 4;
const createMsgId = () => Math.random().toString(36).slice(2);

const riskCopy: Record<string, { ar: string; en: string }> = {
  must_threshold: {
    ar: "لم تتجاوز متطلبات الـmust العتبة المطلوبة.",
    en: "Must-have requirements remain below the acceptance threshold.",
  },
  low_total: {
    ar: "النتيجة الكلية منخفضة — راجع المتطلبات الحساسة.",
    en: "Overall score is low — review the critical requirements.",
  },
  no_requirements: {
    ar: "لا توجد متطلبات كافية لتقييمها.",
    en: "No requirements were provided for this analysis.",
  },
  no_text: {
    ar: "لم يتم استخراج نص من السيرة الذاتية.",
    en: "No text could be extracted from the CV.",
  },
};

const toPercent = (value: number | null | undefined) => {
  const safe = Number.isFinite(value ?? NaN) ? Number(value) : 0;
  return `${Math.max(0, Math.min(100, safe)).toFixed(1)}%`;
};

const toScore10 = (value: number | null | undefined) => {
  const raw = Number(value ?? 0);
  if (!Number.isFinite(raw)) return 0;
  return raw > 10 ? raw / 10 : raw;
};

const formatScore10 = (value: number | null | undefined) => toScore10(value).toFixed(2);

const summariseAnalysis = (analysis: Analysis) => {
  const metrics = analysis.metrics ?? null;
  const breakdown = analysis.breakdown ?? [];
  const gaps = analysis.gaps ?? null;
  const missingMust = metrics?.missingMust?.length
    ? metrics.missingMust
    : gaps?.mustHaveMissing ?? [];
  const improvement = metrics?.improvement?.length
    ? metrics.improvement
    : gaps?.improve ?? [];
  const strengths = metrics?.topStrengths ?? [];
  const risks = metrics?.riskFlags ?? [];
  const score = Number(analysis.score ?? metrics?.weightedScore ?? 0);
  const generatedAt = metrics?.generatedAt || analysis.updatedAt || analysis.createdAt;

  return {
    metrics,
    breakdown,
    gaps,
    missingMust,
    improvement,
    strengths,
    risks,
    score,
    generatedAt,
  };
};

type CompletedEventDetail = {
  analysis: Analysis;
  job?: { id?: string | null } | null;
};

export default function Chatbot() {
  // Modal state
  const [open, setOpen] = useState(false);

  const lang = useLang();
  // Translation shortcut that re-computes when `lang` changes
  const tt = useMemo(() => (p: string) => t(lang, p), [lang]);

  // -------- helpers that must come BEFORE usage --------
  const formatError = useCallback(
    (error: unknown): string => {
      const message =
        typeof error === "string"
          ? error
          : error instanceof Error
            ? error.message
            : "";
      const normalized = message.toLowerCase();
      const withDetails = (key: string, detail?: string) => {
        const base = `⚠️ ${tt(key)}`;
        return detail ? `${base}\n${tt("chat.errorDetails")} ${detail}` : base;
      };

      if (
        normalized.includes("failed to fetch") ||
        normalized.includes("network") ||
        normalized.includes("connection")
      ) {
        return withDetails("chat.errorNetwork");
      }
      if (normalized.includes("timeout")) {
        return withDetails("chat.errorTimeout");
      }
      if (
        normalized.includes("422") ||
        normalized.includes("unprocessable") ||
        normalized.includes("validation")
      ) {
        const detail =
          message && !/^http\b/i.test(message) ? message : undefined;
        return withDetails("chat.errorValidation", detail);
      }

      const detail = message && !/^http\b/i.test(message) ? message : undefined;
      return withDetails("chat.errorGeneric", detail);
    },
    [tt]
  );
  // -----------------------------------------------------

  // Chat log
  const [msgs, setMsgs] = useState<Msg[]>([]);
  const createIntroMessage = useCallback(
    (): Msg => ({
      id: createMsgId(),
      role: "bot",
      kind: "intro",
      text: tt("chat.hello"),
      createdAt: Date.now(),
    }),
    [tt]
  );

  // Data for selects
  const [cvId, setCvId] = useState("");
  const [jobId, setJobId] = useState("");
  const [compareId, setCompareId] = useState("");
  const [selectedCvIds, setSelectedCvIds] = useState<string[]>([]);

  // Optional JD text → AI suggestion
  const [jd, setJd] = useState("");
  const [suggestedReqs, setSuggestedReqs] = useState<JobRequirement[]>([]);
  const [loading, setLoading] = useState(false);
  const [suggesting, setSuggesting] = useState(false);
  const [result, setResult] = useState<Analysis | null>(null);
  const [action, setAction] = useState<"" | "compare" | "pick" | "improve">("");
  const [historyReady, setHistoryReady] = useState(false);
  const [savingJob, setSavingJob] = useState(false);
  const [copied, setCopied] = useState(false);
  const [typing, setTyping] = useState(false);
<<<<<<< HEAD
=======
  type ToastTone = "success" | "error" | "info";
  type ToastMessage = { id: string; text: string; tone: ToastTone };
>>>>>>> f8766a1f
  const [toasts, setToasts] = useState<ToastMessage[]>([]);
  const toastTimers = useRef<Record<string, number>>({});

  const pushToast = useCallback(
    (text: string, tone: ToastTone = "info") => {
      const id = createMsgId();
      setToasts((prev) => [...prev.slice(-2), { id, text, tone }]);
      if (typeof window !== "undefined") {
        const timer = window.setTimeout(() => {
          setToasts((prev) => prev.filter((toast) => toast.id !== id));
          if (toastTimers.current[id]) {
            window.clearTimeout(toastTimers.current[id]!);
            delete toastTimers.current[id];
          }
        }, 4200);
        toastTimers.current[id] = timer;
      }
    },
    []
  );

  const removeToast = useCallback((id: string) => {
    setToasts((prev) => prev.filter((toast) => toast.id !== id));
    if (toastTimers.current[id] && typeof window !== "undefined") {
      window.clearTimeout(toastTimers.current[id]!);
      delete toastTimers.current[id];
    }
<<<<<<< HEAD
  }, []);

  useEffect(() => {
    return () => {
      Object.values(toastTimers.current).forEach((timer) => {
        if (typeof window !== "undefined") {
          window.clearTimeout(timer);
        }
      });
      toastTimers.current = {};
    };
  }, []);

=======
  }, []);

  useEffect(() => {
    return () => {
      Object.values(toastTimers.current).forEach((timer) => {
        if (typeof window !== "undefined") {
          window.clearTimeout(timer);
        }
      });
      toastTimers.current = {};
    };
  }, []);

>>>>>>> f8766a1f
  const appendMsg = useCallback(
    (entry: Omit<Msg, "id" | "createdAt"> & { id?: string }) => {
      setMsgs((prev) => {
        const next = [
          ...prev,
          {
            ...entry,
            id: entry.id ?? createMsgId(),
            createdAt: Date.now(),
          },
        ];
        return next.slice(-MAX_MESSAGES);
      });
    },
    []
  );

  const guessJobTitle = useCallback(() => {
    const raw = jd || "";
    const lines = raw
      .split(/\r?\n|[.،؛]/)
      .map((line) => line.trim())
      .filter(Boolean);
    if (!lines.length) return "";
    const candidate =
      lines.find((line) => line.length <= 80 && /\S+/.test(line)) ?? lines[0];
    const cleaned = candidate.replace(/^(?:-\s*|•\s*)/, "").trim();
    if (!cleaned) return "";
    return cleaned.length > 80 ? `${cleaned.slice(0, 77)}…` : cleaned;
  }, [jd]);

  const handleCopySuggested = useCallback(async () => {
    if (!suggestedReqs.length) return;
    const mustTag = tt("chat.mustTag");
    const weightLabel = tt("chat.weightLabel");
    const lines = suggestedReqs
      .map(
        (item) =>
          `${item.requirement}${
            item.mustHave ? ` (${mustTag})` : ""
          } • ${weightLabel} ${Number(item.weight ?? 1).toFixed(1)}`
      )
      .join("\n");
    try {
      await navigator.clipboard.writeText(lines);
      setCopied(true);
    } catch (err: any) {
      appendMsg({ role: "bot", text: formatError(err), kind: "error" });
    }
  }, [appendMsg, suggestedReqs, tt, formatError]);

  const handleApplySuggested = useCallback(() => {
    if (!suggestedReqs.length) return;
    try {
      const payload = {
        requirements: suggestedReqs.map((item) => ({
          requirement: item.requirement,
          mustHave: Boolean(item.mustHave),
          weight: Number(item.weight ?? 1) || 1,
        })),
        jd,
        ts: Date.now(),
      };
      window.localStorage?.setItem(
        "pending-job-requirements",
        JSON.stringify(payload)
      );
      window.dispatchEvent(
        new CustomEvent("job:suggested", { detail: payload })
      );
    } catch (err: any) {
      appendMsg({ role: "bot", text: formatError(err), kind: "error" });
    }
  }, [appendMsg, formatError, jd, suggestedReqs]);

  const {
    data: cvsData,
    error: cvsError,
    isLoading: cvsLoading,
    revalidate: revalidateCvs,
  } = useSWRLite<CV[]>(
    open ? "cv:list" : null,
    open
      ? () =>
          cvApi
            .list()
            .then((r) => (Array.isArray(r.items) ? r.items : []))
      : null,
    { revalidateOnMount: true },
  );

  const {
    data: jobsData,
    error: jobsError,
    isLoading: jobsLoading,
    mutate: mutateJobs,
    revalidate: revalidateJobs,
  } = useSWRLite<Job[]>(
    open ? "job:list" : null,
    open
      ? () =>
          jobsApi
            .list()
            .then((r) => (Array.isArray(r.items) ? r.items : []))
      : null,
    { revalidateOnMount: true },
  );

  const cvs = useMemo(() => cvsData ?? [], [cvsData]);
  const jobs = useMemo(() => jobsData ?? [], [jobsData]);

  useEffect(() => {
    if (!open) return;
    void revalidateCvs();
    void revalidateJobs();
  }, [open, revalidateCvs, revalidateJobs]);

  useEffect(() => {
    if (!open || !cvsError) return;
    pushToast(
      lang === "ar" ? "تعذّر تحميل السير الذاتية" : "Couldn't load CV list",
      "error",
    );
  }, [open, cvsError, pushToast, lang]);

  useEffect(() => {
    if (!open || !jobsError) return;
    pushToast(lang === "ar" ? "تعذّر تحميل الوظائف" : "Couldn't load jobs", "error");
  }, [open, jobsError, pushToast, lang]);

  const handleSaveJob = useCallback(async () => {
    if (!suggestedReqs.length) {
      appendMsg({ role: "bot", text: tt("chat.saveJobError"), kind: "error" });
      return;
    }
    const title = guessJobTitle();
    if (!title) {
      appendMsg({ role: "bot", text: tt("chat.saveJobError"), kind: "error" });
      return;
    }
    setSavingJob(true);
    try {
      const payload = suggestedReqs.map((item) => ({
        requirement: item.requirement,
        mustHave: Boolean(item.mustHave),
        weight: Number(item.weight ?? 1) || 1,
      }));
      const job = await jobsApi.create({
        title,
        description: jd.trim() || title,
        requirements: payload,
      });
      const nextJobs = [job, ...jobs.filter((existing) => existing.id !== job.id)];
      await mutateJobs(nextJobs);
      void revalidateJobs();
      setJobId(job.id);
      setSuggestedReqs(job.requirements ?? payload);
      appendMsg({ role: "bot", kind: "text", text: `✅ ${tt("chat.jobSaved")}` });
      pushToast(lang === "ar" ? "تم حفظ الوظيفة" : "Job saved", "success");
    } catch (err: any) {
      appendMsg({ role: "bot", text: formatError(err), kind: "error" });
    } finally {
      setSavingJob(false);
    }
  }, [
    appendMsg,
    formatError,
    guessJobTitle,
    jd,
    jobs,
    mutateJobs,
    pushToast,
    lang,
    revalidateJobs,
    suggestedReqs,
    tt,
  ]);

  useEffect(() => {
    if (typeof window === "undefined") return;
    try {
      const raw = window.localStorage.getItem(CHAT_STORAGE_KEY);
      if (raw) {
        const parsed = JSON.parse(raw);
        if (Array.isArray(parsed)) {
<<<<<<< HEAD
          const normalized = parsed.reduce<Msg[]>((acc, item: any) => {
            if (!item || !item.role) return acc;
            const role = (item.role as MsgRole) ?? "bot";
            const kind = (item.kind as MsgKind) ?? "text";
            const text = typeof item.text === "string" ? item.text : undefined;
            const payload = item.payload ?? undefined;
            const id = typeof item.id === "string" ? item.id : createMsgId();
            const createdAt = Number.isFinite(item?.createdAt)
              ? Number(item.createdAt)
              : Date.now();
            acc.push({ id, role, kind, text, payload, createdAt });
            return acc;
          }, []);
=======
          const normalized = parsed
            .map((item: any) => {
              if (!item || !item.role) return null;
              const role = (item.role as MsgRole) ?? "bot";
              const kind = (item.kind as MsgKind) ?? "text";
              const text = typeof item.text === "string" ? item.text : undefined;
              const payload = item.payload ?? undefined;
              const id = typeof item.id === "string" ? item.id : createMsgId();
              const createdAt = Number.isFinite(item?.createdAt)
                ? Number(item.createdAt)
                : Date.now();
              return { id, role, kind, text, payload, createdAt } satisfies Msg;
            })
            .filter((entry): entry is Msg => Boolean(entry));
>>>>>>> f8766a1f
          if (normalized.length) setMsgs(normalized.slice(-MAX_MESSAGES));
        }
      }
    } catch {}
    setHistoryReady(true);
  }, []);

  useEffect(() => {
    if (!historyReady) return;
    setMsgs((prev) => (prev.length ? prev : [createIntroMessage()]));
  }, [historyReady, createIntroMessage]);

  useEffect(() => {
    if (!historyReady) return;
    setMsgs((prev) => {
      if (prev.length === 1 && prev[0].kind === "intro") {
        const next = createIntroMessage();
        return [{ ...next, id: prev[0].id, createdAt: prev[0].createdAt }];
      }
      return prev.map((entry) =>
        entry.kind === "intro"
          ? { ...entry, text: tt("chat.hello") }
          : entry
      );
    });
  }, [historyReady, createIntroMessage, tt]);

  useEffect(() => {
    if (!historyReady) return;
    try {
      const payload = msgs.slice(-MAX_MESSAGES);
      window.localStorage.setItem(CHAT_STORAGE_KEY, JSON.stringify(payload));
    } catch {}
  }, [msgs, historyReady]);

  useEffect(() => {
    if (!copied) return;
    const timer = window.setTimeout(() => setCopied(false), 2000);
    return () => window.clearTimeout(timer);
  }, [copied]);

  useEffect(() => {
    const onCompleted = (event: Event) => {
      const detail = (event as CustomEvent<CompletedEventDetail>).detail;
      if (!detail?.analysis) return;
      const analysis: Analysis = detail.analysis;
      setResult(analysis);
      if (detail?.job?.id) setJobId(detail.job.id);
      if (analysis.cvId) setCvId(analysis.cvId);
      appendMsg({
        role: "bot",
        kind: "analysis",
        payload: {
          analysis,
          job:
            jobs.find((job) => job.id === (detail?.job?.id ?? analysis.jobId)) ??
            null,
        },
      });
      pushToast(
        lang === "ar" ? "تم تحديث التحليل" : "Analysis updated",
        "success"
      );
    };
    window.addEventListener("analysis:completed", onCompleted as EventListener);
    return () =>
      window.removeEventListener(
        "analysis:completed",
        onCompleted as EventListener
      );
  }, [appendMsg, jobs, lang, pushToast]);

  // Ask AI to suggest requirements from a JD blob
  const handleSuggest = async () => {
    if (!jd.trim()) return;
    try {
      setSuggesting(true);
      setTyping(true);
      const r = await jobsApi.suggestFromJD(jd);
      const mustTag = tt("chat.mustTag");
      const weightLabel = tt("chat.weightLabel");
      const items = Array.isArray(r.items) ? r.items : [];
      setSuggestedReqs(
        items.map((item) => ({
          requirement: item.requirement,
          mustHave: Boolean(item.mustHave),
          weight: Number(item.weight ?? 1) || 1,
        }))
      );
      appendMsg({
        role: "bot",
        kind: "text",
        text:
          `✅ ${tt("chat.aiSuggested")}:\n– ` +
          items
            .map(
              (i) =>
                `${i.requirement}${
                  i.mustHave ? ` (${mustTag})` : ""
                } • ${weightLabel} ${i.weight}`
            )
            .join("\n– "),
      });
      pushToast(
        lang === "ar" ? "تم تجهيز المتطلبات المقترحة" : "Suggestions generated",
        "success"
      );
    } catch (e: any) {
      appendMsg({ role: "bot", text: formatError(e), kind: "error" });
    } finally {
      setSuggesting(false);
      setTyping(false);
    }
  };

  const resetConversation = () => {
    setResult(null);
    setMsgs([createIntroMessage()]);
    try {
      window.localStorage.removeItem(CHAT_STORAGE_KEY);
    } catch {}
  };

  const toggleSelectedCv = (id: string) => {
    if (!id) return;
    setSelectedCvIds((prev) => {
      if (prev.includes(id)) {
        return prev.filter((item) => item !== id);
      }
      const next = [...prev, id];
      if (next.length > MAX_SELECTED) next.shift();
      return next;
    });
  };

  const resolveCvLabel = useCallback(
    (id: string) => {
      const found = cvs.find((c) => c.id === id);
      return found?.originalFilename || id.slice(0, 12);
    },
    [cvs]
  );

  const handleCompare = async () => {
    const list =
      selectedCvIds.length >= 2
        ? selectedCvIds.slice(0, MAX_SELECTED)
        : [cvId, compareId].filter(Boolean);
    if (list.length < 2) {
      appendMsg({
        role: "bot",
        kind: "tip",
        text:
          lang === "ar"
            ? "اختر سيرتين ذاتيتين على الأقل للمقارنة."
            : "Select at least two CVs to compare.",
      });
      return;
    }
    setAction("compare");
    appendMsg({ role: "user", kind: "text", text: tt("chat.compareAction") });
    setTyping(true);
    try {
      const res = await analysesApi.compare({ cvIds: list as string[] });
      appendMsg({
        role: "bot",
        kind: "comparison",
        payload: {
          pairs: res.pairs.map((pair) => ({
            a: { id: pair.a, label: resolveCvLabel(pair.a) },
            b: { id: pair.b, label: resolveCvLabel(pair.b) },
            similarity: pair.similarity,
          })),
          insights: Array.isArray(res.insights) ? res.insights : [],
          meta: Array.isArray((res as any).meta) ? (res as any).meta : [],
        },
      });
      pushToast(
        lang === "ar" ? "نتائج المقارنة جاهزة" : "Comparison ready",
        "success"
      );
    } catch (e: any) {
      appendMsg({ role: "bot", text: formatError(e), kind: "error" });
    } finally {
      setAction("");
      setTyping(false);
    }
  };

  const handlePickBest = async () => {
    const list =
      selectedCvIds.length > 0
        ? selectedCvIds
        : [cvId, compareId].filter(Boolean);
    if (!jobId || !list.length) {
      appendMsg({
        role: "bot",
        kind: "tip",
        text:
          lang === "ar"
            ? "اختر وظيفة وحدد سيرًا ذاتية أولاً."
            : "Pick a job and at least one CV first.",
      });
      return;
    }
    setAction("pick");
    appendMsg({ role: "user", kind: "text", text: tt("chat.pickBestAction") });
    setTyping(true);
    try {
      const res = await analysesApi.pickBest({
        jobId,
        cvIds: list as string[],
      });
      appendMsg({
        role: "bot",
        kind: "improvement",
        payload: {
          title: res.job?.title || tt("chat.rankingSummary"),
          summary: res.summary,
          ranking: res.ranking,
          top: res.top,
        },
      });
      pushToast(
        lang === "ar" ? "تم ترتيب السير الذاتية" : "Ranking generated",
        "success"
      );
      if (res.top?.[0]?.cvId) {
        setCvId(res.top[0].cvId);
      }
    } catch (e: any) {
      appendMsg({ role: "bot", text: formatError(e), kind: "error" });
    } finally {
      setAction("");
      setTyping(false);
    }
  };

  const handleImprove = async () => {
    if (!jobId || !cvId) {
      appendMsg({
        role: "bot",
        kind: "tip",
        text:
          lang === "ar"
            ? "اختر وظيفة وCV لتحسينه."
            : "Select a job and CV to improve.",
      });
      return;
    }
    setAction("improve");
    appendMsg({ role: "user", kind: "text", text: tt("chat.improveAction") });
    setTyping(true);
    try {
      const res = await analysesApi.improve({ jobId, cvId, lang });
      appendMsg({
        role: "bot",
        kind: "improvement",
        payload: {
          title: res.job?.title || tt("chat.improveAction"),
          summary: res.summary ? [res.summary] : [],
          suggestions: res.suggestions,
          metrics: res.metrics,
          targetCv: res.cv,
        },
      });
      pushToast(
        lang === "ar" ? "تم توليد خطة التحسين" : "Improvement tips ready",
        "success"
      );
    } catch (e: any) {
      appendMsg({ role: "bot", text: formatError(e), kind: "error" });
    } finally {
      setAction("");
      setTyping(false);
    }
  };

  // Run analysis for selected CV + Job
  const run = async () => {
    if (!cvId || !jobId) return;
    setLoading(true);
    setResult(null);
    appendMsg({ role: "user", kind: "text", text: `${tt("chat.run")} ▶️` });
    setTyping(true);
    try {
      const a = await analysesApi.run({ jobId, cvId });
      setResult(a);
      appendMsg({
        role: "bot",
        kind: "analysis",
        payload: {
          analysis: a,
          job: jobs.find((job) => job.id === jobId) ?? null,
        },
      });
      pushToast(
        lang === "ar" ? "تحليل جديد جاهز" : "Analysis complete",
        "success"
      );
    } catch (e: any) {
      appendMsg({ role: "bot", text: formatError(e), kind: "error" });
    } finally {
      setLoading(false);
      setTyping(false);
    }
  };

  const renderMessage = useCallback(
    (msg: Msg) => {
      if (msg.kind === "analysis" && msg.payload?.analysis) {
        return (
          <AnalysisCard
            analysis={msg.payload.analysis as Analysis}
            job={(msg.payload.job as Job | null) ?? null}
            lang={lang}
          />
        );
      }
      if (msg.kind === "comparison" && msg.payload) {
        return <ComparisonCard data={msg.payload} lang={lang} />;
      }
      if (msg.kind === "improvement" && msg.payload) {
        return <ImprovementCard data={msg.payload} lang={lang} />;
      }
      const tone = msg.kind === "error" ? "error" : msg.kind === "tip" ? "tip" : "normal";
      return <ChatBubble role={msg.role} text={msg.text ?? ""} tone={tone} />;
    },
    [lang]
  );

  return (
    <>
      <div className="pointer-events-none fixed inset-0 -z-10">
        <div className="absolute inset-0 bg-[radial-gradient(420px_260px_at_12%_18%,rgba(255,122,0,0.18),transparent_60%),radial-gradient(560px_320px_at_88%_-10%,rgba(74,144,226,0.16),transparent_65%)]" />
      </div>

      <button
        onClick={() => setOpen(true)}
        className="fixed bottom-6 end-6 z-[60] size-14 rounded-[24px] bg-gradient-to-br from-[var(--color-primary)] via-[#ff9440] to-[var(--color-accent)] text-white shadow-xl shadow-[rgba(255,122,0,0.28)] grid place-items-center hover:shadow-[rgba(162,89,255,0.45)] hover:translate-y-[-2px] transition"
        aria-label="Open Assistant"
      >
        <MessageCircle />
      </button>

      <AnimatePresence>
        {open && (
          <motion.div
            initial={{ opacity: 0 }}
            animate={{ opacity: 1 }}
            exit={{ opacity: 0 }}
            className="fixed inset-0 z-[70] bg-black/40 backdrop-blur-sm"
          >
            <motion.div
              initial={{ y: 72, opacity: 0 }}
              animate={{ y: 0, opacity: 1 }}
              exit={{ y: 60, opacity: 0 }}
              transition={{ type: "spring", stiffness: 160, damping: 18 }}
              className="absolute bottom-0 end-0 m-6 w-[min(500px,calc(100vw-3rem))] overflow-hidden rounded-[32px] bg-[var(--surface)]/90 text-[var(--foreground)] shadow-2xl shadow-[rgba(17,24,39,0.25)]"
            >
              <div className="relative flex h-full flex-col">
                <div className="flex items-center justify-between gap-3 border-b border-[var(--color-border)]/60 bg-[var(--surface)]/90 px-5 py-4">
                  <div>
                    <div className="text-sm font-semibold text-[var(--color-primary)]">
                      {tt("chat.title")}
                    </div>
                    <div className="text-[11px] text-[var(--color-text-muted)]">
                      {tt("chat.subtitle")}
                    </div>
                  </div>
                  <div className="flex items-center gap-2">
                    <button
                      onClick={resetConversation}
                      className="rounded-full border border-[var(--color-border)] px-3 py-1 text-xs font-medium text-[var(--color-text-muted)] hover:border-[var(--color-primary)] hover:text-[var(--color-primary)] transition"
                    >
                      {tt("chat.reset")}
                    </button>
                    <button
                      onClick={() => setOpen(false)}
                      className="size-9 rounded-full bg-[var(--surface-soft)] text-[var(--color-primary)] hover:bg-[var(--color-primary)]/15"
                    >
                      <X size={18} />
                    </button>
                  </div>
                </div>

                {toasts.length ? (
                  <ToastStack items={toasts} onDismiss={removeToast} lang={lang} />
                ) : null}

                <div className="max-h-[72vh] overflow-auto px-5 py-5 space-y-4 bg-[var(--surface)]/72">
                <div className="space-y-3">
                  <AnimatePresence initial={false}>
                    {msgs.map((msg) => (
                      <motion.div
                        key={msg.id}
                        initial={{ opacity: 0, y: 18 }}
                        animate={{ opacity: 1, y: 0 }}
                        exit={{ opacity: 0, y: -12 }}
                        transition={{ type: "spring", stiffness: 260, damping: 24 }}
                      >
                        {renderMessage(msg)}
                      </motion.div>
                    ))}
                  </AnimatePresence>
                  {typing ? <TypingIndicator lang={lang} /> : null}
                </div>

                <div className="rounded-2xl border border-[var(--color-border)] bg-[var(--surface)]/95 p-4 shadow-sm">
                  <div className="flex items-center justify-between">
                    <div className="text-sm font-semibold text-[var(--color-primary)]">
                      {tt("chat.jdTitle")}
                    </div>
                    <button
                      onClick={() => setJd("")}
                      className="text-xs text-[var(--color-text-muted)] hover:text-[var(--color-primary)]"
                    >
                      {tt("chat.clear")}
                    </button>
                  </div>
                  <textarea
                    value={jd}
                    onChange={(e) => setJd(e.target.value)}
                    className="mt-2 w-full min-h-[120px] rounded-2xl border border-[var(--color-border)] bg-[var(--surface-soft)]/70 px-3 py-3 text-sm focus:border-[var(--color-primary)] focus:outline-none"
                    placeholder={tt("chat.jdPlaceholder")}
                  />
                  <div className="mt-3 flex flex-wrap gap-2">
                    <button
                      onClick={handleSuggest}
                      disabled={!jd.trim() || suggesting}
                      className="inline-flex items-center gap-2 rounded-full bg-gradient-to-r from-[var(--color-primary)] to-[var(--color-accent)] px-4 py-2 text-xs font-semibold text-white shadow disabled:opacity-50"
                    >
                      {suggesting ? (
                        <Loader2 size={14} className="animate-spin" />
                      ) : (
                        <Wand2 size={16} />
                      )}
                      {suggesting ? tt("chat.extracting") : tt("chat.suggest")}
                    </button>
                    <span className="text-[11px] text-[var(--color-text-muted)]">
                      {tt("chat.jdHint")}
                    </span>
                  </div>

                  {suggestedReqs.length ? (
                    <div className="mt-4 space-y-3 rounded-2xl border border-[var(--color-border)] bg-[var(--surface-soft)]/70 p-4">
                      <div className="flex items-center justify-between text-xs font-semibold text-[var(--color-text-muted)]">
                        <span>{tt("chat.suggestedTitle")}</span>
                        <button
                          onClick={() => setSuggestedReqs([])}
                          className="text-[11px] text-[var(--color-text-muted)] hover:text-[var(--color-primary)]"
                        >
                          ×
                        </button>
                      </div>
                      <div className="flex flex-wrap gap-2 text-xs">
                        {suggestedReqs.map((item, idx) => (
                          <span
                            key={`${item.requirement}-${idx}`}
                            className="inline-flex items-center gap-2 rounded-full border border-[var(--color-border)] bg-[var(--surface)]/80 px-3 py-1 text-[var(--foreground)]"
                          >
                            {item.requirement}
                            <span className="text-[11px] text-[var(--color-text-muted)]">
                              {item.mustHave ? tt("chat.mustTag") : "nice"} •{" "}
                              {tt("chat.weightLabel")}{" "}
                              {Number(item.weight ?? 1).toFixed(1)}
                            </span>
                          </span>
                        ))}
                      </div>
                      <div className="flex flex-wrap items-center gap-2 text-[11px] text-[var(--color-text-muted)]">
                        <button
                          onClick={handleApplySuggested}
                          className="inline-flex items-center gap-2 rounded-full border border-[var(--color-primary)]/50 px-3 py-1 font-semibold text-[var(--color-primary)] hover:bg-[var(--color-primary)]/10"
                        >
                          <ClipboardList className="h-3.5 w-3.5" />
                          {tt("chat.applySuggested")}
                        </button>
                        <button
                          onClick={handleCopySuggested}
                          className="inline-flex items-center gap-2 rounded-full border border-[var(--color-border)] px-3 py-1 font-semibold text-[var(--color-text-muted)] hover:text-[var(--color-primary)]"
                        >
                          {copied ? (
                            <Check className="h-3.5 w-3.5" />
                          ) : (
                            <Copy className="h-3.5 w-3.5" />
                          )}
                          {copied
                            ? lang === "ar"
                              ? "تم النسخ"
                              : "Copied"
                            : tt("chat.copySuggested")}
                        </button>
                        <button
                          onClick={handleSaveJob}
                          disabled={savingJob}
                          className="inline-flex items-center gap-2 rounded-full border border-[var(--color-secondary)]/50 px-3 py-1 font-semibold text-[var(--color-secondary)] hover:bg-[var(--color-secondary)]/10 disabled:opacity-60"
                        >
                          {savingJob ? (
                            <Loader2 className="h-3.5 w-3.5 animate-spin" />
                          ) : (
                            <Save className="h-3.5 w-3.5" />
                          )}
                          {tt("chat.saveJob")}
                        </button>
                      </div>
                    </div>
                  ) : null}
                </div>

                <div className="rounded-2xl border border-[var(--color-border)] bg-[var(--surface)]/95 p-4 shadow-sm space-y-3">
                  <div className="grid gap-3">
                    <label className="text-xs font-semibold text-[var(--color-text-muted)]">
                      {tt("chat.pickCv")}
                      <select
                        value={cvId}
                        onChange={(e) => setCvId(e.target.value)}
                        className="mt-1 w-full rounded-2xl border border-[var(--color-border)] bg-[var(--surface-soft)]/70 px-3 py-2 text-sm focus:border-[var(--color-primary)] focus:outline-none"
                        disabled={cvsLoading && !cvs.length}
                      >
                        <option value="">
                          {cvsLoading
                            ? lang === "ar"
                              ? "جارٍ تحميل السير الذاتية..."
                              : "Loading CVs..."
                            : cvs.length
                              ? tt("chat.pickCv")
                              : lang === "ar"
                                ? "لا توجد سير ذاتية مرفوعة"
                                : "No CVs uploaded yet"}
                        </option>
                        {cvs.map((c) => (
                          <option key={c.id} value={c.id}>
                            {c.originalFilename || c.id.slice(0, 12)}
                          </option>
                        ))}
                      </select>
                    </label>

                    <label className="text-xs font-semibold text-[var(--color-text-muted)]">
                      {tt("chat.secondCv")}
                      <select
                        value={compareId}
                        onChange={(e) => setCompareId(e.target.value)}
                        className="mt-1 w-full rounded-2xl border border-[var(--color-border)] bg-[var(--surface-soft)]/70 px-3 py-2 text-sm focus:border-[var(--color-secondary)] focus:outline-none"
                        disabled={cvsLoading && !cvs.length}
                      >
                        <option value="">
                          {cvsLoading
                            ? lang === "ar"
                              ? "جارٍ تحميل السير الذاتية..."
                              : "Loading CVs..."
                            : tt("chat.secondCvPlaceholder")}
                        </option>
                        {cvs
                          .filter((c) => c.id !== cvId)
                          .map((c) => (
                            <option key={`compare-${c.id}`} value={c.id}>
                              {c.originalFilename || c.id.slice(0, 12)}
                            </option>
                          ))}
                      </select>
                    </label>

                    <label className="text-xs font-semibold text-[var(--color-text-muted)]">
                      {tt("chat.pickJob")}
                      <select
                        value={jobId}
                        onChange={(e) => setJobId(e.target.value)}
                        className="mt-1 w-full rounded-2xl border border-[var(--color-border)] bg-[var(--surface-soft)]/70 px-3 py-2 text-sm focus:border-[var(--color-primary)] focus:outline-none"
                        disabled={jobsLoading && !jobs.length}
                      >
                        <option value="">
                          {jobsLoading
                            ? lang === "ar"
                              ? "جارٍ تحميل الوظائف..."
                              : "Loading jobs..."
                            : jobs.length
                              ? tt("chat.pickJob")
                              : lang === "ar"
                                ? "لا توجد وظائف محفوظة بعد"
                                : "No saved jobs yet"}
                        </option>
                        {jobs.map((j) => (
                          <option key={j.id} value={j.id}>
                            {j.title}
                          </option>
                        ))}
                      </select>
                    </label>
                  </div>

                  <div className="flex flex-wrap items-center gap-2 text-[11px] text-[var(--color-text-muted)]">
                    <button
                      onClick={() => toggleSelectedCv(cvId)}
                      disabled={!cvId}
                      className="rounded-full border border-[var(--color-primary)]/50 px-3 py-1 text-xs font-semibold text-[var(--color-primary)] hover:bg-[var(--color-primary)]/10 disabled:opacity-40"
                    >
                      {tt("chat.addSelection")}
                    </button>
                    {selectedCvIds.length ? (
                      <span>{tt("chat.selectedHint")}</span>
                    ) : null}
                  </div>
                  {selectedCvIds.length > 0 && (
                    <div className="flex flex-wrap gap-2">
                      {selectedCvIds.map((id) => (
                        <button
                          key={`chip-${id}`}
                          onClick={() => toggleSelectedCv(id)}
                          className="inline-flex items-center gap-1 rounded-full bg-[var(--color-secondary)]/15 px-3 py-1 text-xs font-medium text-[var(--color-secondary)]"
                        >
                          {resolveCvLabel(id)}
                          <X size={14} />
                        </button>
                      ))}
                    </div>
                  )}

                  <div className="grid gap-2 sm:grid-cols-2">
                    <button
                      onClick={run}
                      disabled={!cvId || !jobId || loading}
                      className="inline-flex items-center justify-center gap-2 rounded-full bg-gradient-to-r from-[var(--color-primary)] via-[#ff8b2e] to-[var(--color-accent)] px-4 py-2 text-sm font-semibold text-white shadow-lg disabled:opacity-50"
                    >
                      {loading ? (
                        <Loader2 className="animate-spin" size={16} />
                      ) : (
                        <Play size={16} />
                      )}
                      {loading ? tt("chat.running") : tt("chat.run")}
                    </button>
                    <button
                      onClick={handleCompare}
                      disabled={action === "compare"}
                      className="inline-flex items-center justify-center gap-2 rounded-full border border-[var(--color-secondary)]/60 bg-[var(--surface-muted)]/60 px-4 py-2 text-sm font-semibold text-[var(--color-secondary)] hover:border-[var(--color-secondary)]"
                    >
                      {action === "compare" ? (
                        <Loader2 className="animate-spin" size={16} />
                      ) : null}
                      {tt("chat.compare")}
                    </button>
                    <button
                      onClick={handlePickBest}
                      disabled={action === "pick"}
                      className="inline-flex items-center justify-center gap-2 rounded-full border border-[var(--color-primary)]/40 bg-[var(--surface-soft)] px-4 py-2 text-sm font-semibold text-[var(--color-primary)] hover:border-[var(--color-primary)]"
                    >
                      {action === "pick" ? (
                        <Loader2 className="animate-spin" size={16} />
                      ) : null}
                      {tt("chat.pickBest")}
                    </button>
                    <button
                      onClick={handleImprove}
                      disabled={action === "improve"}
                      className="inline-flex items-center justify-center gap-2 rounded-full border border-[var(--color-border)] bg-[var(--surface)] px-4 py-2 text-sm font-semibold text-[var(--color-text-muted)] hover:text-[var(--color-primary)]"
                    >
                      {action === "improve" ? (
                        <Loader2 className="animate-spin" size={16} />
                      ) : null}
                      {tt("chat.improve")}
                    </button>
                  </div>
                </div>

                {result && (
                  <motion.div
                    initial={{ opacity: 0, y: 12 }}
                    animate={{ opacity: 1, y: 0 }}
                    className="space-y-4 rounded-2xl border border-[var(--color-border)] bg-[var(--surface)]/95 p-4 shadow-sm"
                  >
                    {(() => {
                      const metrics = result.metrics ?? null;
                      const gaps = result.gaps ?? null;
                      const missingMust = metrics?.missingMust?.length
                        ? metrics.missingMust
                        : (gaps?.mustHaveMissing ?? []);
                      const improvement = metrics?.improvement?.length
                        ? metrics.improvement
                        : (gaps?.improve ?? []);
                      const strengths = metrics?.topStrengths ?? [];
                      const risks = metrics?.riskFlags ?? [];
                      const generatedAt = metrics?.generatedAt
                        ? new Date(metrics.generatedAt)
                        : null;

                      return (
                        <>
                          <div className="grid grid-cols-1 gap-4 sm:grid-cols-[160px_1fr]">
                            <div className="grid place-items-center rounded-2xl bg-[var(--surface-muted)]/60 p-4">
                              <ScoreGauge
                                value={
                                  result.score ??
                                  metrics?.weightedScore ??
                                  0
                                }
                              />
                            </div>
                            <div className="space-y-3">
                              <div>
                                <div className="text-lg font-semibold text-[var(--color-primary)]">
                                  {tt("chat.score")} •{" "}
                                  {formatScore10(
                                    result.score ?? metrics?.weightedScore ?? 0
                                  )}
                                </div>
                                <div className="mt-1 flex flex-wrap items-center gap-2 text-[11px] text-[var(--color-text-muted)]">
                                  <span className="rounded-full bg-[var(--surface-soft)] px-2 py-1">
                                    status: {result.status}
                                  </span>
                                  {result.model ? (
                                    <span className="rounded-full bg-[var(--surface-soft)] px-2 py-1">
                                      model: {result.model}
                                    </span>
                                  ) : null}
                                  {generatedAt ? (
                                    <span>
                                      {generatedAt.toLocaleString(
                                        lang === "ar" ? "ar" : "en",
                                        {
                                          hour12: false,
                                        }
                                      )}
                                    </span>
                                  ) : null}
                                </div>
                              </div>

                              <div className="grid gap-2 sm:grid-cols-3">
                                <div className="rounded-xl border border-[var(--color-border)]/60 bg-[var(--surface-soft)]/60 px-3 py-2 text-xs">
                                  <div className="text-[11px] text-[var(--color-text-muted)]">
                                    {tt("chat.mustPercent")}
                                  </div>
                                  <div className="text-sm font-semibold text-[var(--foreground)]">
                                    {toPercent(metrics?.mustPercent)}
                                  </div>
                                </div>
                                <div className="rounded-xl border border-[var(--color-border)]/60 bg-[var(--surface-soft)]/60 px-3 py-2 text-xs">
                                  <div className="text-[11px] text-[var(--color-text-muted)]">
                                    {tt("chat.nicePercent")}
                                  </div>
                                  <div className="text-sm font-semibold text-[var(--foreground)]">
                                    {toPercent(metrics?.nicePercent)}
                                  </div>
                                </div>
                                <div className="rounded-xl border border-[var(--color-border)]/60 bg-[var(--surface-soft)]/60 px-3 py-2 text-xs">
                                  <div className="text-[11px] text-[var(--color-text-muted)]">
                                    {tt("chat.gatePassed")}
                                  </div>
                                  <div className="text-sm font-semibold text-[var(--foreground)]">
                                    {metrics?.gatePassed ? "✓" : "✗"}
                                  </div>
                                </div>
                              </div>

                              <div className="space-y-2 text-[11px] text-[var(--color-text-muted)]">
                                {missingMust.length ? (
                                  <div className="flex flex-wrap items-center gap-2">
                                    <span className="font-semibold text-[var(--color-primary)]">
                                      {tt("chat.missingMust")}
                                    </span>
                                    {missingMust.map((item) => (
                                      <span
                                        key={`miss-${item}`}
                                        className="rounded-full bg-[#fee4e2] px-3 py-1 text-[#b42318]"
                                      >
                                        {item}
                                      </span>
                                    ))}
                                  </div>
                                ) : null}
                                {improvement.length ? (
                                  <div className="flex flex-wrap items-center gap-2">
                                    <span className="font-semibold text-[#d4850d]">
                                      {tt("chat.improvements")}
                                    </span>
                                    {improvement.map((item) => (
                                      <span
                                        key={`imp-${item}`}
                                        className="rounded-full bg-[#fef0c7] px-3 py-1 text-[#b54708]"
                                      >
                                        {item}
                                      </span>
                                    ))}
                                  </div>
                                ) : null}
                                {risks.length ? (
                                  <div className="flex flex-wrap items-center gap-2">
                                    <span className="font-semibold text-[#b42318]">
                                      {tt("chat.risks")}
                                    </span>
                                    {risks.map((flag) => (
                                      <span
                                        key={`risk-${flag}`}
                                        className="inline-flex items-center gap-1 rounded-full bg-[#fde2e1] px-3 py-1 text-[#b42318]"
                                      >
                                        <AlertTriangle className="h-3.5 w-3.5" />
                                        {riskCopy[flag]?.[lang] ?? flag}
                                      </span>
                                    ))}
                                  </div>
                                ) : null}
                                {!missingMust.length &&
                                !improvement.length &&
                                !risks.length ? (
                                  <div className="rounded-full bg-[var(--surface-soft)] px-3 py-1 text-center">
                                    {tt("chat.stored")}
                                  </div>
                                ) : null}
                              </div>

                              <div className="flex flex-wrap items-center gap-3 text-[11px] text-[var(--color-text-muted)]">
                                <span>{tt("chat.stored")}</span>
                                <a
                                  href={`/analysis/${result.id}`}
                                  className="inline-flex items-center gap-1 rounded-full border border-[var(--color-primary)]/40 px-3 py-1 text-[var(--color-primary)] hover:bg-[var(--color-primary)]/10"
                                >
                                  {tt("chat.viewFull")}{" "}
                                  <ArrowUpRight className="h-3.5 w-3.5" />
                                </a>
                              </div>
                            </div>
                          </div>

                          {strengths.length ? (
                            <div className="space-y-2">
                              <div className="text-sm font-semibold text-[var(--color-text-muted)]">
                                {tt("chat.strengths")}
                              </div>
                              <div className="flex flex-wrap gap-2 text-xs">
                                {strengths.map((item) => (
                                  <div
                                    key={`${item.requirement}-${item.score}`}
                                    className="rounded-full border border-[var(--color-secondary)]/40 bg-[var(--surface-soft)] px-3 py-1"
                                  >
                                    {item.requirement} • {item.score.toFixed(1)}{" "}
                                    / 10
                                  </div>
                                ))}
                              </div>
                            </div>
                          ) : null}
                        </>
                      );
                    })()}

                    {Array.isArray(result.breakdown) &&
                    result.breakdown.length > 0 ? (
                      <div className="space-y-2">
                        <div className="text-sm font-semibold text-[var(--color-text-muted)]">
                          {tt("chat.breakdown") ?? "Breakdown"}
                        </div>
                        <div className="max-h-64 space-y-3 overflow-auto pr-1">
                          {result.breakdown.map((row, idx) => (
                            <div
                              key={`${row.requirement}-${idx}`}
                              className="rounded-2xl border border-[var(--color-border)] bg-[var(--surface-soft)]/60 p-3 text-xs"
                            >
                              <div className="flex flex-col gap-2 sm:flex-row sm:items-start sm:justify-between">
                                <div className="text-sm font-medium text-[var(--foreground)]">
                                  {row.requirement}
                                </div>
                                <div className="flex flex-wrap items-center gap-2 text-[11px] text-[var(--color-text-muted)]">
                                  <span className="rounded-full bg-white/60 px-2 py-1">
                                    {row.mustHave ? "Must" : "Nice"}
                                  </span>
                                  <span className="rounded-full bg-white/60 px-2 py-1">
                                    {tt("chat.weightLabel")}: {row.weight}
                                  </span>
                                  <span className="rounded-full bg-white/60 px-2 py-1">
                                    sim {(row.similarity * 100).toFixed(1)}%
                                  </span>
                                  <span className="rounded-full bg-white/60 px-2 py-1">
                                    {row.score10.toFixed(1)} / 10
                                  </span>
                                </div>
                              </div>
                              {row.bestChunk?.excerpt ? (
                                <p className="mt-2 line-clamp-3 text-[11px] leading-relaxed text-[var(--color-text-muted)]">
                                  {row.bestChunk.excerpt}
                                </p>
                              ) : null}
                            </div>
                          ))}
                        </div>
                      </div>
                    ) : null}
                  </motion.div>
                )}
              </div>
            </div>
            </motion.div>
          </motion.div>
        )}
      </AnimatePresence>
    </>
  );
}

type ChatBubbleProps = {
  role: MsgRole;
  text: string;
  tone?: "normal" | "error" | "tip";
};

function ChatBubble({ role, text, tone = "normal" }: ChatBubbleProps) {
  const [copied, setCopied] = useState(false);
  const isUser = role === "user";
  const alignClass = isUser ? "justify-end" : role === "sys" ? "justify-center" : "justify-start";
  const userGradient = "linear-gradient(135deg, var(--color-primary), #ff9440, var(--color-accent))";

  let background = "var(--surface)";
  let border = "var(--color-border)";
  let textColor = "var(--foreground)";
  if (isUser) {
    background = userGradient;
    border = "transparent";
    textColor = "#fff";
  } else if (tone === "error") {
    background = "rgba(254, 226, 226, 0.9)";
    border = "rgba(248, 113, 113, 0.4)";
    textColor = "#7f1d1d";
  } else if (tone === "tip") {
    background = "rgba(255, 247, 222, 0.95)";
    border = "rgba(250, 204, 21, 0.4)";
    textColor = "#92400e";
  }

  const handleCopy = async () => {
    try {
      await navigator.clipboard.writeText(text);
      setCopied(true);
      window.setTimeout(() => setCopied(false), 1600);
    } catch (err) {
      console.warn("copy failed", err);
    }
  };

  const copyButtonClass = clsx(
    "rounded-full border p-1 transition",
    isUser
      ? "border-white/30 bg-white/10 text-white/90 hover:bg-white/20"
      : "border-[var(--color-border)]/60 bg-white/80 text-[var(--color-text-muted)] hover:bg-white",
  );

  return (
    <div className={clsx("flex", alignClass)}>
      <motion.div
        whileTap={{ scale: 0.98 }}
        className={clsx(
          "relative max-w-[85%] overflow-hidden rounded-3xl px-4 py-3 text-sm leading-relaxed shadow-lg",
          role === "sys" && "bg-[var(--surface-muted)]/90 text-[11px] text-[var(--color-text-muted)]"
        )}
        style={{ background, border: `1px solid ${border}`, color: textColor }}
      >
        <div className="flex items-start gap-3">
          <p className="whitespace-pre-wrap text-current">{text}</p>
          <button
            onClick={handleCopy}
            className={copyButtonClass}
            aria-label="Copy message"
          >
            {copied ? <Check size={14} /> : <Copy size={14} />}
          </button>
        </div>
        <span
          aria-hidden
          className={clsx(
            "pointer-events-none absolute bottom-[-6px] h-4 w-4 rotate-45",
            isUser ? "right-4" : role === "sys" ? "left-1/2 -translate-x-1/2" : "left-4"
          )}
          style={{ background }}
        />
      </motion.div>
    </div>
  );
}

type TypingIndicatorProps = { lang: string };

function TypingIndicator({ lang }: TypingIndicatorProps) {
  const label = lang === "ar" ? "المساعد يكتب..." : "Assistant is typing...";
  return (
    <div className="flex items-center gap-3 text-xs text-[var(--color-text-muted)]">
      <motion.span
        className="flex items-center gap-1 rounded-full bg-[var(--surface-soft)] px-3 py-1"
        initial={{ opacity: 0.4 }}
        animate={{ opacity: 1 }}
        transition={{ duration: 0.6, repeat: Infinity, repeatType: "reverse" }}
      >
        <span className="flex gap-1">
          {[0, 1, 2].map((idx) => (
            <motion.span
              key={idx}
              className="size-1.5 rounded-full bg-[var(--color-primary)]"
              animate={{ opacity: [0.4, 1, 0.4] }}
              transition={{ duration: 1.2, repeat: Infinity, delay: idx * 0.2 }}
            />
          ))}
        </span>
        {label}
      </motion.span>
    </div>
  );
}

type AnalysisCardProps = {
  analysis: Analysis;
  job: Job | null;
<<<<<<< HEAD
  lang: Lang;
=======
  lang: string;
>>>>>>> f8766a1f
};

function AnalysisCard({ analysis, job, lang }: AnalysisCardProps) {
  const summary = summariseAnalysis(analysis);
  const formattedDate = summary.generatedAt
    ? new Date(summary.generatedAt).toLocaleString(lang === "ar" ? "ar" : "en", {
        hour12: false,
      })
    : null;
  const breakdownPreview = (analysis.breakdown ?? []).slice(0, 3);

  return (
    <motion.div
      whileTap={{ scale: 0.99 }}
      className="overflow-hidden rounded-[28px] bg-gradient-to-r from-fuchsia-500 via-purple-500 to-orange-400 p-[1px] text-white shadow-xl"
    >
      <div className="space-y-4 rounded-[27px] bg-black/20 p-5 backdrop-blur-sm">
        <div className="flex flex-col gap-4 sm:flex-row sm:items-start sm:justify-between">
          <div className="space-y-2">
            <div className="inline-flex items-center gap-2 rounded-full bg-white/15 px-3 py-1 text-xs font-semibold uppercase tracking-[0.3em]">
              <Sparkles className="h-3.5 w-3.5" />
              {lang === "ar" ? "تحليل مكتمل" : "Analysis ready"}
            </div>
            <h3 className="text-xl font-semibold">
              {job?.title || (lang === "ar" ? "وظيفة بدون عنوان" : "Untitled job")}
            </h3>
            <p className="text-sm text-white/80">
              {lang === "ar"
                ? `السيرة الذاتية: ${analysis.cvId.slice(0, 12)} • النموذج ${analysis.model || "gpt-4o"}`
                : `CV ${analysis.cvId.slice(0, 12)} • model ${analysis.model || "gpt-4o"}`}
            </p>
            {formattedDate ? (
              <p className="text-xs text-white/70">{formattedDate}</p>
            ) : null}
          </div>
          <div className="flex items-center gap-4">
            <ScoreGauge value={summary.score} size={120} />
            <div className="space-y-2 text-xs text-white/80">
              <div className="rounded-full bg-white/10 px-3 py-1">
                {lang === "ar" ? "النقاط" : "Score"}: {formatScore10(summary.score)}
              </div>
              <div className="rounded-full bg-white/10 px-3 py-1">
                {lang === "ar" ? "مطلوب" : "Must"}: {toPercent(summary.metrics?.mustPercent ?? 0)}
              </div>
              <div className="rounded-full bg-white/10 px-3 py-1">
                {lang === "ar" ? "إضافي" : "Nice"}: {toPercent(summary.metrics?.nicePercent ?? 0)}
              </div>
            </div>
          </div>
        </div>

        {summary.missingMust.length ? (
          <div className="space-y-2">
            <div className="flex items-center gap-2 text-sm font-semibold">
              <Target className="h-4 w-4" />
              {lang === "ar" ? "متطلبات مفقودة" : "Missing must-haves"}
            </div>
            <div className="flex flex-wrap gap-2 text-xs">
              {summary.missingMust.map((item) => (
                <span
                  key={`miss-${item}`}
                  className="rounded-full bg-white/15 px-3 py-1 text-white"
                >
                  {item}
                </span>
              ))}
            </div>
          </div>
        ) : null}

        {summary.improvement.length ? (
          <div className="space-y-2">
            <div className="flex items-center gap-2 text-sm font-semibold">
              <BarChart3 className="h-4 w-4" />
              {lang === "ar" ? "تحسينات مقترحة" : "Improvement focus"}
            </div>
            <ul className="list-disc space-y-1 ps-5 text-xs text-white/85">
              {summary.improvement.slice(0, 4).map((item, idx) => (
                <li key={`imp-${idx}`}>{item}</li>
              ))}
            </ul>
          </div>
        ) : null}

        {summary.strengths.length ? (
          <div className="space-y-2">
            <div className="flex items-center gap-2 text-sm font-semibold">
              <Trophy className="h-4 w-4" />
              {lang === "ar" ? "نقاط قوة" : "Top strengths"}
            </div>
            <div className="flex flex-wrap gap-2 text-xs text-white/85">
              {summary.strengths.slice(0, 4).map((item) => (
                <span
                  key={`${item.requirement}-${item.score}`}
                  className="rounded-full bg-white/15 px-3 py-1"
                >
                  {item.requirement} • {item.score.toFixed(1)}
                </span>
              ))}
            </div>
          </div>
        ) : null}

        {breakdownPreview.length ? (
          <div className="space-y-2">
            <div className="text-sm font-semibold">
              {lang === "ar" ? "أبرز البنود" : "Highlighted requirements"}
            </div>
            <div className="space-y-2 text-xs text-white/80">
              {breakdownPreview.map((row, idx) => (
                <div key={`${row.requirement}-${idx}`} className="rounded-2xl bg-white/10 px-3 py-2">
                  <div className="flex items-center justify-between">
                    <span className="font-semibold">{row.requirement}</span>
                    <span>{row.score10.toFixed(1)} / 10</span>
                  </div>
                  <div className="mt-1 text-[10px] uppercase tracking-wide">
                    {lang === "ar" ? "تشابه" : "Similarity"}: {(row.similarity * 100).toFixed(1)}%
                  </div>
                </div>
              ))}
            </div>
          </div>
        ) : null}

        {summary.risks.length ? (
          <div className="flex flex-wrap gap-2 text-xs">
            {summary.risks.map((flag) => (
              <span key={`risk-${flag}`} className="inline-flex items-center gap-1 rounded-full bg-black/30 px-3 py-1">
                <AlertTriangle className="h-3 w-3" />
                {riskCopy[flag]?.[lang] ?? flag}
              </span>
            ))}
          </div>
        ) : null}
      </div>
    </motion.div>
  );
}

type ComparisonCardProps = {
  data: {
    pairs: Array<{ a: { id: string; label: string }; b: { id: string; label: string }; similarity: number }>;
    insights?: string[];
    meta?: Array<{ id: string; name: string; createdAt: string | null; lang?: string | null }>;
  };
<<<<<<< HEAD
  lang: Lang;
=======
  lang: string;
>>>>>>> f8766a1f
};

function ComparisonCard({ data, lang }: ComparisonCardProps) {
  const bestPair = data.pairs.length
    ? data.pairs.reduce(
        (top, pair) =>
          pair.similarity > (top?.similarity ?? -Infinity) ? pair : top,
        data.pairs[0],
      )
    : null;

  const formatMetaDate = (value: string | null | undefined) => {
    if (!value) return null;
    const parsed = new Date(value);
    if (Number.isNaN(parsed.getTime())) return null;
    try {
      return parsed.toLocaleDateString(lang === "ar" ? "ar" : "en", {
        month: "short",
        day: "numeric",
      });
    } catch {
      return parsed.toISOString().slice(0, 10);
    }
  };

  return (
    <motion.div
      whileTap={{ scale: 0.99 }}
      className="overflow-hidden rounded-[28px] bg-gradient-to-r from-sky-500 via-indigo-500 to-purple-500 p-[1px] text-white shadow-xl"
    >
      <div className="space-y-4 rounded-[27px] bg-black/20 p-5 backdrop-blur-sm">
        <div className="flex items-center gap-2 text-sm font-semibold">
          <BarChart3 className="h-4 w-4" />
          {lang === "ar" ? "مقارنة السير الذاتية" : "CV comparison"}
        </div>
        <div className="space-y-3">
          {data.pairs.map((pair, idx) => (
            <div
              key={`${pair.a.id}-${pair.b.id}-${idx}`}
              className="rounded-2xl bg-white/10 p-3 text-xs text-white/85"
            >
              <div className="flex flex-col gap-1 sm:flex-row sm:items-center sm:justify-between">
                <div className="font-semibold">
                  {pair.a.label} ↔ {pair.b.label}
                </div>
                <div className="inline-flex items-center gap-2">
                  <span className="rounded-full bg-black/30 px-3 py-1">
                    {pair.similarity.toFixed(1)}%
                  </span>
                </div>
              </div>
              <div className="mt-2 h-2 w-full rounded-full bg-white/20">
                <div
                  className="h-full rounded-full bg-white"
                  style={{ width: `${Math.min(100, Math.max(0, pair.similarity))}%` }}
                />
              </div>
            </div>
          ))}
        </div>
        {bestPair ? (
          <div className="rounded-2xl bg-white/10 px-3 py-2 text-xs text-white/90">
            {lang === "ar"
              ? `أقرب تطابق: ${bestPair.a.label} ↔ ${bestPair.b.label} بنسبة ${bestPair.similarity.toFixed(1)}%`
              : `Closest match: ${bestPair.a.label} ↔ ${bestPair.b.label} at ${bestPair.similarity.toFixed(1)}%`}
          </div>
        ) : null}
        {data.insights?.length ? (
          <div className="space-y-2">
            <div className="text-sm font-semibold">
              {lang === "ar" ? "ملاحظات" : "Insights"}
            </div>
            <ul className="list-disc space-y-1 ps-5 text-xs text-white/80">
              {data.insights.slice(0, 5).map((item, idx) => (
                <li key={`insight-${idx}`}>{item}</li>
              ))}
            </ul>
          </div>
        ) : null}
        {data.meta?.length ? (
          <div className="space-y-2">
            <div className="text-sm font-semibold">
              {lang === "ar" ? "الملفات المقارنة" : "Compared CVs"}
            </div>
            <div className="grid gap-2 sm:grid-cols-2">
              {data.meta.map((item) => {
                const title = item.name || item.id.slice(0, 10);
                const stamp = formatMetaDate(item.createdAt);
                return (
                  <div
                    key={`meta-${item.id}`}
                    className="rounded-2xl bg-white/10 px-3 py-2 text-xs text-white/85"
                  >
                    <div className="font-semibold">{title}</div>
                    <div className="mt-1 flex flex-wrap gap-2 text-[10px] uppercase tracking-wide text-white/70">
                      {item.lang ? (
                        <span className="rounded-full bg-black/30 px-2 py-1">
                          {lang === "ar" ? `اللغة: ${item.lang}` : `Lang: ${item.lang}`}
                        </span>
                      ) : null}
                      {stamp ? (
                        <span className="rounded-full bg-black/30 px-2 py-1">{stamp}</span>
                      ) : null}
                    </div>
                  </div>
                );
              })}
            </div>
          </div>
        ) : null}
      </div>
    </motion.div>
  );
}

type ImprovementCardProps = {
  data: {
    title?: string;
    summary?: string[];
    suggestions?: string[];
    metrics?: {
      score: number;
      mustPercent: number;
      nicePercent: number;
      missingMust: string[];
      improvement: string[];
    };
    ranking?: Array<{
      cvId: string;
      fileName: string;
      score: number;
      mustPercent: number;
      nicePercent: number;
      gatePassed: boolean;
      missingMust: string[];
      improvement: string[];
    }>;
    top?: Array<{ cvId: string; fileName: string; score: number }>;
    targetCv?: { id: string; name: string };
  };
<<<<<<< HEAD
  lang: Lang;
=======
  lang: string;
>>>>>>> f8766a1f
};

function ImprovementCard({ data, lang }: ImprovementCardProps) {
  const summaryLines = data.summary ?? [];
  const suggestions = data.suggestions ?? [];
  const ranking = data.ranking ?? [];

  return (
    <motion.div
      whileTap={{ scale: 0.99 }}
      className="overflow-hidden rounded-[28px] bg-gradient-to-r from-amber-500 via-orange-500 to-rose-500 p-[1px] text-white shadow-xl"
    >
      <div className="space-y-4 rounded-[27px] bg-black/25 p-5 backdrop-blur-sm">
        <div className="flex items-center gap-2 text-sm font-semibold">
          <Trophy className="h-4 w-4" />
          {data.title || (lang === "ar" ? "اقتراحات" : "Suggestions")}
        </div>

        {summaryLines.length ? (
          <ul className="list-disc space-y-1 ps-5 text-xs text-white/85">
            {summaryLines.slice(0, 4).map((line, idx) => (
              <li key={`summary-${idx}`}>{line}</li>
            ))}
          </ul>
        ) : null}

        {suggestions.length ? (
          <div className="space-y-2">
            <div className="text-sm font-semibold">
              {lang === "ar" ? "خطوات عملية" : "Actionable next steps"}
            </div>
            <ul className="list-disc space-y-1 ps-5 text-xs text-white/80">
              {suggestions.slice(0, 6).map((item, idx) => (
                <li key={`suggest-${idx}`}>{item}</li>
              ))}
            </ul>
          </div>
        ) : null}

        {ranking.length ? (
          <div className="space-y-2">
            <div className="text-sm font-semibold">
              {lang === "ar" ? "أفضل المرشحين" : "Top candidates"}
            </div>
            <div className="space-y-2">
              {ranking.slice(0, 3).map((item, idx) => (
                <div key={`rank-${item.cvId}`} className="rounded-2xl bg-white/10 px-3 py-2 text-xs">
                  <div className="flex items-center justify-between">
                    <span className="font-semibold">
                      #{idx + 1} • {item.fileName}
                    </span>
                    <span>{item.score.toFixed(1)}</span>
                  </div>
                  <div className="mt-2 flex flex-wrap gap-2 text-[10px] uppercase tracking-wide">
                    <span className="rounded-full bg-black/30 px-2 py-1">
                      {lang === "ar" ? "مطلوب" : "Must"}: {toPercent(item.mustPercent)}
                    </span>
                    <span className="rounded-full bg-black/30 px-2 py-1">
                      {lang === "ar" ? "إضافي" : "Nice"}: {toPercent(item.nicePercent)}
                    </span>
                    <span className="rounded-full bg-black/30 px-2 py-1">
                      {item.gatePassed ? (lang === "ar" ? "يجتاز" : "Pass") : lang === "ar" ? "لا يجتاز" : "Fail"}
                    </span>
                  </div>
                </div>
              ))}
            </div>
          </div>
        ) : null}

        {data.metrics ? (
          <div className="grid gap-2 sm:grid-cols-3 text-xs text-white/80">
            <div className="rounded-2xl bg-white/10 px-3 py-2">
              {lang === "ar" ? "النقاط" : "Score"}: {data.metrics.score.toFixed(1)}
            </div>
            <div className="rounded-2xl bg-white/10 px-3 py-2">
              {lang === "ar" ? "مطلوب" : "Must"}: {toPercent(data.metrics.mustPercent)}
            </div>
            <div className="rounded-2xl bg-white/10 px-3 py-2">
              {lang === "ar" ? "إضافي" : "Nice"}: {toPercent(data.metrics.nicePercent)}
            </div>
          </div>
        ) : null}
      </div>
    </motion.div>
  );
}

type ToastStackProps = {
  items: ToastMessage[];
  onDismiss: (id: string) => void;
<<<<<<< HEAD
  lang: Lang;
=======
  lang: string;
>>>>>>> f8766a1f
};

function ToastStack({ items, onDismiss, lang }: ToastStackProps) {
  return (
    <div className="pointer-events-none absolute right-3 top-24 z-10 flex w-[min(320px,calc(100vw-3rem))] flex-col gap-2 sm:right-6 sm:top-20">
      <AnimatePresence>
        {items.map((toast) => (
          <motion.div
            key={toast.id}
            initial={{ opacity: 0, y: -10 }}
            animate={{ opacity: 1, y: 0 }}
            exit={{ opacity: 0, y: -10 }}
            transition={{ duration: 0.2 }}
            className={clsx(
              "pointer-events-auto inline-flex items-center gap-2 rounded-2xl px-3 py-2 text-xs font-medium shadow-lg",
              toast.tone === "success"
                ? "bg-emerald-500/90 text-white"
                : toast.tone === "error"
                  ? "bg-rose-500/90 text-white"
                  : "bg-indigo-500/90 text-white"
            )}
          >
            <span>{toast.text}</span>
            <button
              onClick={() => onDismiss(toast.id)}
              className="rounded-full bg-white/20 p-1 hover:bg-white/30"
              aria-label={lang === "ar" ? "إغلاق" : "Dismiss"}
            >
              <X size={12} />
            </button>
          </motion.div>
        ))}
      </AnimatePresence>
    </div>
  );
}<|MERGE_RESOLUTION|>--- conflicted
+++ resolved
@@ -23,11 +23,7 @@
 } from "lucide-react";
 import ScoreGauge from "./ui/ScoreGauge";
 import { useSWRLite } from "@/hooks/useSWRLite";
-<<<<<<< HEAD
-import { t, type Lang } from "@/lib/i18n";
-=======
 import { t } from "@/lib/i18n";
->>>>>>> f8766a1f
 import { useLang } from "@/lib/use-lang";
 import { cvApi, type CV } from "@/services/api/cv";
 import { jobsApi, type Job, type JobRequirement } from "@/services/api/jobs";
@@ -50,13 +46,6 @@
   payload?: any;
   createdAt: number;
 };
-<<<<<<< HEAD
-
-type ToastTone = "success" | "error" | "info";
-
-type ToastMessage = { id: string; text: string; tone: ToastTone };
-=======
->>>>>>> f8766a1f
 
 const CHAT_STORAGE_KEY = "cv-chat-history-v3";
 const MAX_MESSAGES = 60;
@@ -208,11 +197,8 @@
   const [savingJob, setSavingJob] = useState(false);
   const [copied, setCopied] = useState(false);
   const [typing, setTyping] = useState(false);
-<<<<<<< HEAD
-=======
   type ToastTone = "success" | "error" | "info";
   type ToastMessage = { id: string; text: string; tone: ToastTone };
->>>>>>> f8766a1f
   const [toasts, setToasts] = useState<ToastMessage[]>([]);
   const toastTimers = useRef<Record<string, number>>({});
 
@@ -240,7 +226,6 @@
       window.clearTimeout(toastTimers.current[id]!);
       delete toastTimers.current[id];
     }
-<<<<<<< HEAD
   }, []);
 
   useEffect(() => {
@@ -254,21 +239,6 @@
     };
   }, []);
 
-=======
-  }, []);
-
-  useEffect(() => {
-    return () => {
-      Object.values(toastTimers.current).forEach((timer) => {
-        if (typeof window !== "undefined") {
-          window.clearTimeout(timer);
-        }
-      });
-      toastTimers.current = {};
-    };
-  }, []);
-
->>>>>>> f8766a1f
   const appendMsg = useCallback(
     (entry: Omit<Msg, "id" | "createdAt"> & { id?: string }) => {
       setMsgs((prev) => {
@@ -454,21 +424,6 @@
       if (raw) {
         const parsed = JSON.parse(raw);
         if (Array.isArray(parsed)) {
-<<<<<<< HEAD
-          const normalized = parsed.reduce<Msg[]>((acc, item: any) => {
-            if (!item || !item.role) return acc;
-            const role = (item.role as MsgRole) ?? "bot";
-            const kind = (item.kind as MsgKind) ?? "text";
-            const text = typeof item.text === "string" ? item.text : undefined;
-            const payload = item.payload ?? undefined;
-            const id = typeof item.id === "string" ? item.id : createMsgId();
-            const createdAt = Number.isFinite(item?.createdAt)
-              ? Number(item.createdAt)
-              : Date.now();
-            acc.push({ id, role, kind, text, payload, createdAt });
-            return acc;
-          }, []);
-=======
           const normalized = parsed
             .map((item: any) => {
               if (!item || !item.role) return null;
@@ -483,7 +438,6 @@
               return { id, role, kind, text, payload, createdAt } satisfies Msg;
             })
             .filter((entry): entry is Msg => Boolean(entry));
->>>>>>> f8766a1f
           if (normalized.length) setMsgs(normalized.slice(-MAX_MESSAGES));
         }
       }
@@ -1493,11 +1447,7 @@
 type AnalysisCardProps = {
   analysis: Analysis;
   job: Job | null;
-<<<<<<< HEAD
-  lang: Lang;
-=======
   lang: string;
->>>>>>> f8766a1f
 };
 
 function AnalysisCard({ analysis, job, lang }: AnalysisCardProps) {
@@ -1643,11 +1593,7 @@
     insights?: string[];
     meta?: Array<{ id: string; name: string; createdAt: string | null; lang?: string | null }>;
   };
-<<<<<<< HEAD
-  lang: Lang;
-=======
   lang: string;
->>>>>>> f8766a1f
 };
 
 function ComparisonCard({ data, lang }: ComparisonCardProps) {
@@ -1788,11 +1734,7 @@
     top?: Array<{ cvId: string; fileName: string; score: number }>;
     targetCv?: { id: string; name: string };
   };
-<<<<<<< HEAD
-  lang: Lang;
-=======
   lang: string;
->>>>>>> f8766a1f
 };
 
 function ImprovementCard({ data, lang }: ImprovementCardProps) {
@@ -1884,11 +1826,7 @@
 type ToastStackProps = {
   items: ToastMessage[];
   onDismiss: (id: string) => void;
-<<<<<<< HEAD
-  lang: Lang;
-=======
   lang: string;
->>>>>>> f8766a1f
 };
 
 function ToastStack({ items, onDismiss, lang }: ToastStackProps) {

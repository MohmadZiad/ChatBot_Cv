"use client";

import * as React from "react";
import clsx from "clsx";
import { AnimatePresence, motion } from "framer-motion";
import {
  AlertTriangle,
  Award,
  BarChart3,
  CheckCircle2,
  ChevronDown,
  ChevronUp,
  Columns2,
  Download,
  FileOutput,
  FileText,
  Filter,
  Github,
  Link2,
  Linkedin,
  Loader2,
  Sparkles,
  Pin,
  RefreshCw,
  Trash2,
  UploadCloud,
  Users,
  X,
} from "lucide-react";
import { cvApi } from "@/services/api/cv";
import { jobsApi, type JobRequirement } from "@/services/api/jobs";
import {
  analysesApi,
  type Analysis,
  type ImproveResponse,
} from "@/services/api/analyses";
import type { Lang } from "@/lib/i18n";
import { useLang } from "@/lib/use-lang";

type UploadStatus =
  | "pending"
  | "uploading"
  | "analysing"
  | "success"
  | "error"
  | "duplicate";

type UploadItem = {
  id: string;
  file: File;
  name: string;
  size: number;
  status: UploadStatus;
  message?: string;
  cvId?: string;
  resultId?: string;
};

type CandidateMeta = {
  displayName: string;
  email?: string;
  phone?: string;
  location?: string;
  languages: string[];
  yearsExperience?: number;
  lastCompany?: string;
  projects: { label: string; url?: string }[];
  github: string[];
  linkedin: string[];
  textLength: number;
  summaryLine?: string;
  qualitySignals: string[];
};

type CandidateScores = {
  mustPercent: number;
  nicePercent: number;
  experienceScore: number;
  experienceStatus: "within" | "below" | "above" | "unknown";
  qualityScore: number;
  finalScore: number;
  gatePassed: boolean;
  status: "recommended" | "consider" | "excluded";
  missingMust: string[];
  duplicateOf?: string;
};

const STATUS_BADGE_MAP: Record<CandidateScores["status"], string> = {
  recommended: "bg-[#DCFCE7] text-[#166534]",
  consider: "bg-[#FEF3C7] text-[#92400E]",
  excluded: "bg-[#FDE8E8] text-[#B91C1C]",
};

function getStatusBadgeClass(
  scores: CandidateScores,
  isDuplicate: boolean
): string {
  if (isDuplicate) return "bg-[#E0E7FF] text-[#3730A3]";
  return STATUS_BADGE_MAP[scores.status];
}

type CandidateResult = {
  id: string;
  uploadId: string;
  cvId: string;
  fileName: string;
  meta: CandidateMeta;
  scores: CandidateScores;
  analysis: Analysis & { message?: string };
  ai?: Pick<ImproveResponse, "summary" | "suggestions" | "metrics"> | null;
};

type SortKey =
  | "finalScore"
  | "mustPercent"
  | "nicePercent"
  | "experience"
  | "name"
  | "status";

type JobTemplate = {
  id: string;
  title: string;
  description: string;
  must: string[];
  nice: string[];
  experienceBand?: string | null;
  level?: string | null;
  contract?: string | null;
  languages: string[];
};

type ExperienceBand = {
  id: string;
  label: { ar: string; en: string };
  min: number;
  max: number | null;
};

type Option = { id: string; label: { ar: string; en: string } };
type SkillSuggestion = { id: string; label: string };

const getOptionLabel = (option: Option, lang: Lang) =>
  option.label?.[lang] ?? option.label?.ar ?? option.label?.en ?? option.id;

const experienceBands: ExperienceBand[] = [
  { id: "0-1", label: { ar: "0 - 1 سنة", en: "0-1 years" }, min: 0, max: 1 },
  { id: "2-4", label: { ar: "2 - 4 سنوات", en: "2-4 years" }, min: 2, max: 4 },
  { id: "5-8", label: { ar: "5 - 8 سنوات", en: "5-8 years" }, min: 5, max: 8 },
  { id: "9+", label: { ar: "9+ سنوات", en: "9+ years" }, min: 9, max: null },
];

const levelOptions: Option[] = [
  { id: "junior", label: { ar: "Junior", en: "Junior" } },
  { id: "mid", label: { ar: "Mid", en: "Mid" } },
  { id: "senior", label: { ar: "Senior", en: "Senior" } },
  { id: "lead", label: { ar: "Lead", en: "Lead" } },
];

const contractOptions: Option[] = [
  { id: "fulltime", label: { ar: "دوام كامل", en: "Full-time" } },
  { id: "parttime", label: { ar: "دوام جزئي", en: "Part-time" } },
  { id: "contract", label: { ar: "عقد/فريلانس", en: "Contract" } },
  { id: "remote", label: { ar: "عن بُعد", en: "Remote" } },
];

const languageOptions: Option[] = [
  { id: "ar", label: { ar: "العربية", en: "Arabic" } },
  { id: "en", label: { ar: "الإنجليزية", en: "English" } },
  { id: "fr", label: { ar: "الفرنسية", en: "French" } },
  { id: "de", label: { ar: "الألمانية", en: "German" } },
  { id: "es", label: { ar: "الإسبانية", en: "Spanish" } },
];

const mustSuggestions: SkillSuggestion[] = [
  { id: "react", label: "React" },
  { id: "node", label: "Node.js" },
  { id: "typescript", label: "TypeScript" },
  { id: "rest", label: "REST APIs" },
  { id: "sql", label: "SQL" },
  { id: "docker", label: "Docker" },
  { id: "testing", label: "Testing / Jest" },
];

const niceSuggestions: SkillSuggestion[] = [
  { id: "next", label: "Next.js" },
  { id: "graphql", label: "GraphQL" },
  { id: "aws", label: "AWS" },
  { id: "gcp", label: "GCP" },
  { id: "tailwind", label: "Tailwind CSS" },
  { id: "ci", label: "CI/CD" },
  { id: "design", label: "UX Collaboration" },
];

const COPY = {
  ar: {
    hero: {
      badge: "AI Workflow",
      title: "مساعد مطابقة السِيَر الذاتية مع الوظائف",
      subtitle:
        "حوّل توصيف الوظيفة وتحليل السير الذاتية إلى لوحة واحدة برتقالية احترافية — جاهزة للإطلاق التجاري.",
    },
    steps: {
      step1: "الخطوة 1: توصيف الوظيفة",
      step1Hint:
        "حقول واضحة + شرائح لتحديد المهارات، الخبرة، المستوى، نوع التعاقد واللغة.",
      step2: "الخطوة 2: الرفع والفرز",
      step2Hint:
        "اسحب ما يصل إلى 50 ملف CV، مع كشف تلقائي للتكرار وإمكانية إعادة المحاولة.",
      step3: "الخطوة 3: النتائج الذكية",
      step3Hint: "جدول قابل للفرز والتصفية مع شريط إجراءات ثابت أعلى النتائج.",
      step4: "الخطوة 4: صفحة المقارنة",
      step4Hint: "قارن 2-4 مرشحين جنباً إلى جنب مع نقاط القوة والضعف والتوصية.",
      step5: "الخطوة 5: تقرير مختصر",
      step5Hint: "زر واحد لتوليد تقرير مدير التوظيف بصفحة واحدة.",
    },
    fields: {
      jobTitle: "عنوان الوظيفة",
      jobTitlePlaceholder: "مثال: مطوّر React متقدم",
      jobDescription: "وصف مختصر",
      jobDescriptionPlaceholder:
        "املأ المسؤوليات الأساسية، التقنيات اليومية، ومن ستعمل معه...",
      mustHave: "مهارات Must-have",
      niceToHave: "مهارات Nice-to-have",
      chipHint: "اكتب واضغط Enter لإضافة شريحة جديدة.",
      experience: "الخبرة المطلوبة",
      level: "المستوى",
      contract: "نوع التعاقد",
      languages: "اللغة",
      templates: "قوالب محفوظة",
      loadTemplate: "استدعاء",
      noTemplates: "لا توجد قوالب بعد — احفظ أول توصيف لاستعادته لاحقًا.",
    },
    buttons: {
      saveTemplate: "حفظ التوصيف",
      startAnalysis: "ابدأ التحليل",
      runBatch: "ابدأ التحليل الجماعي",
      retry: "إعادة المحاولة",
      remove: "إزالة",
      selectBest: "اختيار أفضل 3",
      compare: "مقارنة المختارين",
      exportPdf: "تصدير PDF",
      exportCsv: "تصدير CSV",
      managerReport: "تقرير مدير التوظيف",
      close: "إغلاق",
    },
    uploads: {
      dropLabel: "اسحب الملفات هنا",
      browse: "اختر ملفات",
      limit: "حتى 50 ملف (PDF أو DOC/DOCX)",
      counter: "عدد الملفات",
      status: {
        pending: "بانتظار",
        uploading: "جاري الرفع",
        analysing: "جاري التحليل",
        success: "تم الاستخراج",
        error: "فشل",
        duplicate: "مكرر",
      },
      duplicateReason: "تكرار بناءً على {reason}.",
      ready: "جاهز للتحليل.",
    },
    table: {
      columns: {
        candidate: "الاسم",
        experience: "الخبرة (سنوات)",
        must: "تطابق Must-have %",
        nice: "تطابق Nice-to-have %",
        final: "الدرجة النهائية",
        languages: "اللغات",
        lastCompany: "آخر شركة",
        notes: "ملاحظات الذكاء الاصطناعي",
        status: "الحالة",
      },
      filtersTitle: "فلاتر سريعة",
      empty: "ابدأ التحليل لعرض النتائج.",
      selectedCount: "تم اختيار {count} مرشح.",
    },
    statuses: {
      recommended: "مُوصى به",
      consider: "قابل للمقابلة",
      excluded: "مستبعد",
      duplicate: "مكرر",
    },
    filters: {
      mustGate: "استبعاد غير المستوفين للـMust-have",
      exp24: "خبرة 2-4 سنوات",
      react: "يتقن React",
      highNice: "مهارات إضافية فوق 55%",
      recommended: "موصى به فقط",
      languageLabel: "اللغة",
      languageAny: "كل اللغات",
      languageArabic: "العربية",
      languageEnglish: "الإنجليزية",
      languageBilingual: "ثنائي اللغة",
      statusLabel: "الحالة",
      statusAny: "الكل",
      statusRecommended: "موصى به",
      statusConsider: "قابل للمقابلة",
      statusExcluded: "مستبعد",
      scoreLabel: "درجة مطابقة",
      scoreAny: "بدون حد",
      score70: "70%+",
      score80: "80%+",
    },
    insights: {
      summary: {
        recommended: "مرشح موصى به بدرجة {score}%.",
        consider: "قابل للمقابلة بدرجة {score}%.",
        excluded: "تم استبعاده بدرجة {score}%.",
        duplicate: "مكرر لنفس المتقدم ({name}).",
      },
      summaryDetails: {
        must: "تغطية الـMust-have {value}.",
        nice: "المهارات الإضافية {value}.",
        languages: "اللغات: {value}.",
        experience: "الخبرة: {value}.",
        quality: "جودة السيرة: {value}.",
      },
      gateFail: "لم يحقق 60% من مهارات الـMust-have.",
      strengths: {
        must: "حقق {value}% من متطلبات الـMust-have.",
        nice: "أظهر {value}% من مهارات Nice-to-have.",
        experience: "خبرته ({value} سنة) ضمن النطاق المطلوب.",
        languages: "يتحدث {value}.",
        projects: "يملك {value} مشاريع أو روابط موثوقة.",
        quality: "تنسيق السيرة واضح ومنظم.",
        skill: "مهارة {value} بدرجة {score}/10.",
      },
      weaknesses: {
        experienceLow: "الخبرة ({value} سنة) أقل من المطلوب ({target}).",
        experienceHigh: "الخبرة أعلى من النطاق المطلوب.",
        qualityLow: "تنسيق السيرة يحتاج تحسين.",
        missingMust: "يفتقد: {items}.",
        aiGaps: "مجالات للتحسين: {items}.",
        aiSuggestion: "اقتراح تحسين: {item}.",
      },
    },
    comparison: {
      title: "مقارنة المرشحين",
      empty: "اختر على الأقل مرشحين للمقارنة.",
      strengths: "نقاط القوة",
      weaknesses: "نقاط الضعف",
      skills: "أهم المهارات",
      languages: "اللغات",
      links: "روابط مهمة",
      scorecard: {
        heading: "مؤشرات المطابقة",
        final: "الدرجة النهائية",
        must: "Must-have",
        nice: "Nice-to-have",
      },
      recommendation: "التوصية",
      close: "إغلاق المقارنة",
    },
    report: {
      generated: "تم فتح التقرير في نافذة جديدة للطباعة.",
    },
    notifications: {
      saved: "تم حفظ التوصيف كقالب.",
      jobCreated: "تم حفظ الوظيفة وجاهزة للتحليل.",
      processing: "جاري تحليل السير الذاتية...",
      finished: "اكتمل تحليل جميع الملفات.",
      duplicate: "تم رصد ملف مكرر وتم وضع علامة عليه.",
      error: "حدث خطأ: {message}",
      limitReached: "تم الوصول إلى الحد الأقصى (50 ملف).",
      addedFiles: "تمت إضافة {count} ملفات.",
      autoFilled: "تم توليد المتطلبات تلقائياً من وصف الوظيفة.",
      autoFillFailed: "تعذّر استخراج المتطلبات تلقائياً. أضفها يدوياً.",
    },
    managerReport: {
      title: "تقرير مدير التوظيف",
      intro: "أفضل {count} مرشحين بعد التحليل الجماعي.",
      ranking: "الترتيب",
      reason: "سبب الاختيار",
      risks: "المخاطر",
      languages: "اللغات: {value}",
      missingMust: "فجوات: {value}",
    },
  },
  en: {
    hero: {
      badge: "AI Workflow",
      title: "Precision talent intelligence",
      subtitle:
        "Define the job, drop up to 50 resumes, and deliver explainable scoring in minutes — production ready.",
    },
    steps: {
      step1: "Step 1: Job definition",
      step1Hint:
        "Structured fields and chips for must-have skills, experience, level, contract and languages.",
      step2: "Step 2: Upload & triage",
      step2Hint:
        "Drag & drop up to 50 CVs with duplicate detection and retry handling.",
      step3: "Step 3: Smart results",
      step3Hint: "Sortable table with quick filters and action bar.",
      step4: "Step 4: Comparison view",
      step4Hint:
        "Compare 2–4 candidates side by side with strengths and weaknesses.",
      step5: "Step 5: Manager report",
      step5Hint: "Generate a one-page summary ready to share.",
    },
    fields: {
      jobTitle: "Job title",
      jobTitlePlaceholder: "Example: Senior React Engineer",
      jobDescription: "Short description",
      jobDescriptionPlaceholder:
        "Outline responsibilities, tech stack, team context and success metrics...",
      mustHave: "Must-have skills",
      niceToHave: "Nice-to-have skills",
      chipHint: "Type and press Enter to add a chip.",
      experience: "Experience",
      level: "Seniority",
      contract: "Contract type",
      languages: "Language",
      templates: "Saved templates",
      loadTemplate: "Load",
      noTemplates:
        "No templates yet — save the first definition to reuse it later.",
    },
    buttons: {
      saveTemplate: "Save template",
      startAnalysis: "Start analysis",
      runBatch: "Run bulk analysis",
      retry: "Retry",
      remove: "Remove",
      selectBest: "Pick top 3",
      compare: "Compare selected",
      exportPdf: "Export PDF",
      exportCsv: "Export CSV",
      managerReport: "Manager report",
      close: "Close",
    },
    uploads: {
      dropLabel: "Drop files here",
      browse: "browse",
      limit: "Up to 50 files (PDF or DOC/DOCX)",
      counter: "Files",
      status: {
        pending: "Pending",
        uploading: "Uploading",
        analysing: "Analysing",
        success: "Parsed",
        error: "Failed",
        duplicate: "Duplicate",
      },
      duplicateReason: "Duplicate detected based on {reason}.",
      ready: "Ready to analyse.",
    },
    table: {
      columns: {
        candidate: "Candidate",
        experience: "Experience (years)",
        must: "Must-have %",
        nice: "Nice-to-have %",
        final: "Final score",
        languages: "Languages",
        lastCompany: "Last company",
        notes: "AI notes",
        status: "Status",
      },
      filtersTitle: "Quick filters",
      empty: "Run the analysis to populate the table.",
      selectedCount: "{count} candidates selected.",
    },
    statuses: {
      recommended: "Recommended",
      consider: "Interview",
      excluded: "Excluded",
      duplicate: "Duplicate",
    },
    filters: {
      mustGate: "Hide must-have failures",
      exp24: "Experience 2-4 years",
      react: "Strong in React",
      highNice: "55%+ nice-to-have",
      recommended: "Recommended only",
      languageLabel: "Language",
      languageAny: "Any",
      languageArabic: "Arabic",
      languageEnglish: "English",
      languageBilingual: "Bilingual",
      statusLabel: "Status",
      statusAny: "Any",
      statusRecommended: "Recommended",
      statusConsider: "Interview",
      statusExcluded: "Excluded",
      scoreLabel: "Match floor",
      scoreAny: "No minimum",
      score70: "70%+",
      score80: "80%+",
    },
    insights: {
      summary: {
        recommended: "Recommended with a {score}% score.",
        consider: "Interview with a {score}% score.",
        excluded: "Excluded with a {score}% score.",
        duplicate: "Duplicate of {name}.",
      },
      summaryDetails: {
        must: "Must-have coverage {value}.",
        nice: "Nice-to-have coverage {value}.",
        languages: "Languages: {value}.",
        experience: "Experience: {value}.",
        quality: "CV quality: {value}.",
      },
      gateFail: "Did not reach 60% of must-have skills.",
      strengths: {
        must: "Matched {value}% of must-have skills.",
        nice: "Matched {value}% of nice-to-have skills.",
        experience: "Experience ({value} yrs) matches the required band.",
        languages: "Speaks {value}.",
        projects: "Has {value} relevant projects or links.",
        quality: "Resume is well structured and clear.",
        skill: "Skill {value} scored {score}/10.",
      },
      weaknesses: {
        experienceLow:
          "Experience ({value} yrs) is below the target ({target}).",
        experienceHigh: "Experience exceeds the target range.",
        qualityLow: "Resume formatting needs improvement.",
        missingMust: "Missing: {items}.",
        aiGaps: "Improve: {items}.",
        aiSuggestion: "AI recommendation: {item}.",
      },
    },
    comparison: {
      title: "Candidate comparison",
      empty: "Pick at least two candidates to compare.",
      strengths: "Strengths",
      weaknesses: "Weaknesses",
      skills: "Key skills",
      languages: "Languages",
      links: "Key links",
      scorecard: {
        heading: "Match snapshot",
        final: "Final score",
        must: "Must-have",
        nice: "Nice-to-have",
      },
      recommendation: "Recommendation",
      close: "Close comparison",
    },
    report: {
      generated: "Report opened in a new tab ready for print/PDF.",
    },
    notifications: {
      saved: "Job definition saved as template.",
      jobCreated: "Job saved and ready to analyse.",
      processing: "Analysing uploaded CVs...",
      finished: "All files analysed.",
      duplicate: "Duplicate detected and flagged.",
      error: "Error: {message}",
      limitReached: "Maximum number of files reached (50).",
      addedFiles: "Added {count} files.",
      autoFilled: "Auto-filled requirements from the job description.",
      autoFillFailed:
        "Couldn't extract requirements automatically. Please enter them manually.",
    },
    managerReport: {
      title: "Hiring manager report",
      intro: "Top {count} candidates based on bulk analysis.",
      ranking: "Ranking",
      reason: "Why selected",
      risks: "Risks",
      languages: "Languages: {value}",
      missingMust: "Gaps: {value}",
    },
  },
} as const;

type CopyKey = (typeof COPY)[keyof typeof COPY];

const TEMPLATES_KEY = "job-templates-v2";
const MAX_FILES = 50;

function randomId() {
  return Math.random().toString(36).slice(2);
}

function formatPercent(value: number): string {
  const rounded = Number(value.toFixed(1));
  return Number.isInteger(rounded)
    ? String(Math.round(rounded))
    : rounded.toFixed(1);
}

function formatExperienceYears(value: number, lang: Lang): string {
  const rounded = Number(value.toFixed(1));
  const display = Number.isInteger(rounded)
    ? String(Math.round(rounded))
    : rounded.toFixed(1);
  if (lang === "ar") {
    if (display === "0") return "0 سنة";
    if (display === "1") return "سنة واحدة";
    if (display === "2") return "سنتان";
    return `${display} سنوات`;
  }
  return `${display} yrs`;
}

function formatBytes(size: number): string {
  if (!size) return "0";
  const units = ["B", "KB", "MB", "GB"];
  const idx = Math.min(
    units.length - 1,
    Math.floor(Math.log(size) / Math.log(1024))
  );
  const value = size / 1024 ** idx;
  return `${value.toFixed(idx === 0 ? 0 : value < 10 ? 1 : 0)} ${units[idx]}`;
}

function normalizePhone(value?: string): string | undefined {
  if (!value) return undefined;
  return value.replace(/[^\d+]/g, "");
}

function formatList(items: string[], lang: Lang): string {
  if (!items.length) return "";
  return lang === "ar" ? items.join("، ") : items.join(", ");
}

function fmt(
  template: string,
  replacements: Record<string, string | number>
): string {
  let out = template;
  for (const [key, value] of Object.entries(replacements)) {
    out = out.replace(new RegExp(`\\{${key}\\}`, "g"), String(value));
  }
  return out;
}
function hostLabelFromUrl(url: string, fallback: string): string {
  try {
    const parsed = new URL(url);
    const hostname = parsed.hostname.replace(/^www\./i, "");
    if (!hostname) return fallback;
    return hostname;
  } catch {
    const cleaned = url.replace(/^https?:\/\//i, "").split(/[/?#]/)[0];
    return cleaned || fallback;
  }
}
function formatLinkBadgeLabel(
  url: string,
  platform?: "github" | "linkedin"
): string {
  if (platform === "github" || platform === "linkedin") {
    const prefix = platform === "github" ? "GitHub" : "LinkedIn";
    try {
      const parsed = new URL(url);
      const path = parsed.pathname.replace(/\/$/, "").split("/").filter(Boolean);
      if (path.length) {
        return `${prefix} • ${path[0]}`;
      }
    } catch {
      const fallback = url.replace(/^https?:\/\//i, "");
      const parts = fallback.split(/[/?#]/).filter(Boolean);
      if (parts.length > 1) return `${prefix} • ${parts[1]}`;
    }
    return prefix;
  }
  return hostLabelFromUrl(url, "Link");
}

function detectLanguages(text: string): string[] {
  const found = new Set<string>();
  const pairs: [RegExp, string][] = [
    [/english|ingles/i, "English"],
    [/arabic|العربية/i, "Arabic"],
    [/french|français|الفرنسية/i, "French"],
    [/german|deutsch|الألمانية/i, "German"],
    [/spanish|español|الإسبانية/i, "Spanish"],
  ];
  for (const [regex, label] of pairs) {
    if (regex.test(text)) found.add(label);
  }
  return Array.from(found);
}

function parseCandidateMeta(
  text: string | null | undefined,
  fallbackName: string,
  cvLang?: string | null
): CandidateMeta {
  const safeText = text ? text.replace(/\r/g, "") : "";
  const lines = safeText
    .split(/\n+/)
    .map((l) => l.trim())
    .filter(Boolean);

  const displayName = lines[0]?.replace(/[#*•\-]/g, "").trim() || fallbackName;

  const emailMatch = safeText.match(/[A-Z0-9._%+-]+@[A-Z0-9.-]+\.[A-Z]{2,}/gi);
  const phoneMatch = safeText.match(/\+?[0-9][0-9\s().-]{6,}/g);

  const locationMatch = safeText.match(/(?:Location|الموقع)[:\s]+([^\n]+)/i);

  const experienceMatch = safeText.match(
    /(\d{1,2})\s*(?:years?|yrs?|سن(?:ة|وات)|عام|خبرة)/gi
  );
  const yearsExperience = experienceMatch
    ?.map((token) => Number(token.replace(/[^0-9]/g, "")))
    .filter((n) => !Number.isNaN(n))
    .reduce((acc, curr) => Math.max(acc, curr), 0);

  const companyMatch = safeText.match(
    /(?:Company|Employer|شركة)[:\s]+([^\n]+)/i
  );
  let lastCompany = companyMatch?.[1]?.trim();
  if (!lastCompany) {
    const atMatch = safeText.match(/\b(?:at|@)\s+([A-Z][\w& ]{2,40})/);
    if (atMatch) lastCompany = atMatch[1].trim();
  }

  const linkMatches = safeText.match(/https?:\/\/[^\s)]+/gi) || [];
  const github = linkMatches.filter((url) => /github\.com/i.test(url));
  const linkedin = linkMatches.filter((url) => /linkedin\.com/i.test(url));
  const projectLinks = linkMatches
    .filter((url) => !github.includes(url) && !linkedin.includes(url))
    .slice(0, 5)
    .map((url, idx) => ({
      label: hostLabelFromUrl(url, `Link ${idx + 1}`),
      url,
    }));

  const detectedLanguages = detectLanguages(safeText);
  if (cvLang) {
    const mapped = languageOptions.find((l) => l.id === cvLang)?.label.en;
    if (mapped) detectedLanguages.unshift(mapped);
  }

  const summaryLine =
    lines.find((line) => /summary|objective|ملخص/i.test(line)) || lines[1];

  const qualitySignals: string[] = [];
  if (/summary|objective|ملخص/i.test(safeText)) qualitySignals.push("sections");
  if (/experience|projects|education|skills|الخبرات|المهارات/i.test(safeText))
    qualitySignals.push("headings");
  if (/-\s|•\s|●\s/.test(safeText)) qualitySignals.push("bullets");

  return {
    displayName,
    email: emailMatch?.[0],
    phone: phoneMatch?.[0],
    location: locationMatch?.[1]?.trim(),
    languages: Array.from(new Set(detectedLanguages)).slice(0, 5),
    yearsExperience: yearsExperience
      ? Math.min(yearsExperience, 40)
      : undefined,
    lastCompany,
    projects: projectLinks,
    github,
    linkedin,
    textLength: safeText.length,
    summaryLine,
    qualitySignals,
  };
}

function computeQualityScore(meta: CandidateMeta): {
  score: number;
  signals: string[];
} {
  let score = 0;
  const signals: string[] = [];
  if (meta.textLength > 2000) {
    score += 40;
    signals.push("detail");
  } else if (meta.textLength > 900) {
    score += 28;
    signals.push("detail");
  } else if (meta.textLength > 300) {
    score += 18;
  }

  if (meta.qualitySignals.includes("sections")) {
    score += 24;
    signals.push("sections");
  }
  if (meta.qualitySignals.includes("bullets")) {
    score += 16;
    signals.push("bullets");
  }
  if (meta.email && meta.phone) {
    score += 10;
    signals.push("contact");
  } else if (meta.email || meta.phone) {
    score += 6;
  }
  if (meta.languages.length > 1) {
    score += 10;
    signals.push("languages");
  }
  if (meta.projects.length > 0) {
    score += 8;
    signals.push("projects");
  }

  return { score: Math.min(100, Math.round(score)), signals };
}

function computeExperienceScore(
  years: number | undefined,
  bandId: string | null
): { score: number; status: "within" | "below" | "above" | "unknown" } {
  if (!bandId) {
    if (years == null) return { score: 60, status: "unknown" };
    return {
      score: Math.min(100, Math.round(Math.min(years * 15, 90))),
      status: "unknown",
    };
  }
  const band = experienceBands.find((b) => b.id === bandId);
  if (!band) return { score: 60, status: "unknown" };
  if (years == null) return { score: 55, status: "unknown" };

  if (years >= band.min && (band.max == null || years <= band.max)) {
    return { score: 100, status: "within" };
  }
  if (years < band.min) {
    const diff = band.min - years;
    const score = Math.max(25, Math.round(100 - diff * 18));
    return { score, status: "below" };
  }
  if (band.max != null && years > band.max) {
    const diff = years - band.max;
    const score = Math.max(55, Math.round(95 - diff * 10));
    return { score, status: "above" };
  }
  return { score: 90, status: "within" };
}

function computeScores(
  analysis: Analysis,
  meta: CandidateMeta,
  jobConfig: { experienceBand: string | null },
  duplicateOf?: string
): CandidateScores {
  const breakdown = Array.isArray(analysis.breakdown) ? analysis.breakdown : [];
  const must = breakdown.filter((b) => b.mustHave);
  const nice = breakdown.filter((b) => !b.mustHave);

  const mustPercent = must.length
    ? (must.reduce(
        (sum, item) => sum + Number(item.score10 ?? item.similarity * 10),
        0
      ) /
        (must.length * 10)) *
      100
    : 0;
  const nicePercent = nice.length
    ? (nice.reduce(
        (sum, item) => sum + Number(item.score10 ?? item.similarity * 10),
        0
      ) /
        (nice.length * 10)) *
      100
    : 0;

  const gatePassed = must.length === 0 || mustPercent >= 60;

  const exp = computeExperienceScore(
    meta.yearsExperience,
    jobConfig.experienceBand
  );
  const quality = computeQualityScore(meta);

  const finalScore =
    Math.round(
      (0.5 * mustPercent +
        0.2 * nicePercent +
        0.2 * exp.score +
        0.1 * quality.score) *
        10
    ) / 10;

  let status: CandidateScores["status"] = "consider";
  if (!gatePassed || finalScore < 65 || duplicateOf) status = "excluded";
  else if (finalScore >= 85) status = "recommended";

  return {
    mustPercent: Math.min(100, Number(mustPercent.toFixed(1))),
    nicePercent: Math.min(100, Number(nicePercent.toFixed(1))),
    experienceScore: Math.min(100, exp.score),
    experienceStatus: exp.status,
    qualityScore: Math.min(100, quality.score),
    finalScore: Math.min(100, Math.max(0, finalScore)),
    gatePassed,
    status,
    missingMust: (analysis.gaps as any)?.mustHaveMissing ?? [],
    duplicateOf,
  };
}

type AiNarrative = {
  summary: string;
  strengths: string[];
  weaknesses: string[];
};

type SkillChip = { label: string; score: number; mustHave: boolean };

type LinkBadge = {
  label: string;
  url: string;
  type: "github" | "linkedin" | "project";
};

type StrengthMetric = {
  requirement?: string;
  score?: number;
  similarity?: number;
  mustHave?: boolean;
};

type RequirementBreakdown = {
  requirement?: string;
  score10?: number;
  similarity?: number;
  mustHave?: boolean;
};

function buildAiNarrative(
  result: CandidateResult,
  lang: Lang,
  copy: CopyKey,
  jobConfig: { experienceBand: string | null },
  duplicateName?: string
): AiNarrative {
  const { scores, meta, analysis } = result;
  const texts = copy.insights;
  const strengths: string[] = [];
  const weaknesses: string[] = [];
  const ai = result.ai;

  if (scores.duplicateOf) {
    const summary = fmt(texts.summary.duplicate, {
      name: duplicateName || result.meta.displayName,
    });
    return { summary, strengths, weaknesses: [summary] };
  }

  const scoreText = formatPercent(scores.finalScore);
  let summary = fmt(texts.summary[scores.status], { score: scoreText });

  if (ai?.summary) {
    summary = ai.summary;
  }

  const detailTemplates = texts.summaryDetails;
  const detailParts: string[] = [];
  if (detailTemplates) {
    detailParts.push(
      fmt(detailTemplates.must, { value: `${formatPercent(scores.mustPercent)}%` })
    );
    if (scores.nicePercent > 0) {
      detailParts.push(
        fmt(detailTemplates.nice, { value: `${formatPercent(scores.nicePercent)}%` })
      );
    }
    if (meta.languages.length) {
      const langs = formatList(meta.languages, lang) || meta.languages.join(
        lang === "ar" ? "، " : ", "
      );
      detailParts.push(fmt(detailTemplates.languages, { value: langs }));
    }
    if (typeof meta.yearsExperience === "number" && meta.yearsExperience >= 0) {
      detailParts.push(
        fmt(detailTemplates.experience, {
          value: formatExperienceYears(meta.yearsExperience, lang),
        })
      );
    }
    if (scores.qualityScore > 0) {
      detailParts.push(
        fmt(detailTemplates.quality, {
          value: `${formatPercent(scores.qualityScore)}%`,
        })
      );
    }
  }

  if (detailParts.length) {
    const separator = lang === "ar" ? " • " : " • ";
    const detailText = detailParts.join(separator);
    summary = summary ? `${summary}${separator}${detailText}` : detailText;
  }

  if (!scores.gatePassed) {
    weaknesses.push(texts.gateFail);
  }

  if (scores.mustPercent >= 85) {
    strengths.push(
      fmt(texts.strengths.must, { value: formatPercent(scores.mustPercent) })
    );
  }
  if (scores.nicePercent >= 60) {
    strengths.push(
      fmt(texts.strengths.nice, { value: formatPercent(scores.nicePercent) })
    );
  }
  if (scores.experienceStatus === "within" && meta.yearsExperience != null) {
    strengths.push(
      fmt(texts.strengths.experience, {
        value: formatPercent(meta.yearsExperience),
      })
    );
  }
  if (meta.languages.length) {
    strengths.push(
      fmt(texts.strengths.languages, {
        value: formatList(meta.languages, lang) || "",
      })
    );
  }
  if (meta.projects.length > 0 || meta.github.length || meta.linkedin.length) {
    const total =
      meta.projects.length + meta.github.length + meta.linkedin.length;
    strengths.push(fmt(texts.strengths.projects, { value: String(total) }));
  }
  if (scores.qualityScore >= 70) {
    strengths.push(texts.strengths.quality);
  }

  const topStrengths = Array.isArray(analysis.metrics?.topStrengths)
    ? (analysis.metrics?.topStrengths ?? [])
    : [];
  if (topStrengths.length) {
    topStrengths.slice(0, 4).forEach((item) => {
      if (!item?.requirement) return;
      strengths.push(
        fmt(texts.strengths.skill, {
          value: item.requirement,
          score: Number(item.score ?? item.similarity ?? 0).toFixed(1),
        })
      );
    });
  }

  if (scores.experienceStatus === "below" && meta.yearsExperience != null) {
    // قبل: b.id === jobConfig.experienceBand ?? ""
    const band = experienceBands.find(
      (b) => b.id === (jobConfig.experienceBand ?? "")
    );
    const target = band
      ? lang === "ar"
        ? band.label.ar
        : band.label.en
      : scores.experienceScore;
    weaknesses.push(
      fmt(texts.weaknesses.experienceLow, {
        value: formatPercent(meta.yearsExperience),
        target: String(target),
      })
    );
  }
  if (scores.experienceStatus === "above") {
    weaknesses.push(texts.weaknesses.experienceHigh);
  }
  if (scores.qualityScore < 55) {
    weaknesses.push(texts.weaknesses.qualityLow);
  }

  const missingMust = ai?.metrics?.missingMust?.length
    ? ai.metrics.missingMust
    : scores.missingMust?.length
      ? scores.missingMust
      : ((analysis.gaps as any)?.mustHaveMissing ?? []);
  if (missingMust.length) {
    weaknesses.push(
      fmt(texts.weaknesses.missingMust, {
        items: formatList(missingMust, lang),
      })
    );
  }

  const improvables = ai?.metrics?.improvement?.length
    ? ai.metrics.improvement
    : ((analysis.gaps as any)?.improve ?? []);
  if (improvables.length) {
    weaknesses.push(
      fmt(texts.weaknesses.aiGaps, {
        items: formatList(improvables.slice(0, 6), lang),
      })
    );
  }

  if (Array.isArray(ai?.suggestions) && ai.suggestions.length) {
    ai.suggestions.forEach((item) => {
      if (!item) return;
      weaknesses.push(
        fmt(texts.weaknesses.aiSuggestion, {
          item,
        })
      );
    });
  }

  return { summary, strengths, weaknesses };
}

function extractLinkBadges(meta: CandidateMeta): LinkBadge[] {
  const badges: LinkBadge[] = [];
  const seen = new Set<string>();

  meta.github.forEach((url) => {
    if (!url) return;
    const key = `github:${url}`;
    if (seen.has(key)) return;
    seen.add(key);
    badges.push({
      label: formatLinkBadgeLabel(url, "github"),
      url,
      type: "github",
    });
  });

  meta.linkedin.forEach((url) => {
    if (!url) return;
    const key = `linkedin:${url}`;
    if (seen.has(key)) return;
    seen.add(key);
    badges.push({
      label: formatLinkBadgeLabel(url, "linkedin"),
      url,
      type: "linkedin",
    });
  });

  meta.projects
    .filter((project) => project?.url)
    .forEach((project) => {
      const url = project.url!;
      const key = `project:${url}`;
      if (seen.has(key)) return;
      seen.add(key);
      badges.push({
        label: project.label || hostLabelFromUrl(url, "Link"),
        url,
        type: "project",
      });
    });

  return badges;
}

function collectTopSkillChips(result: CandidateResult): SkillChip[] {
  const breakdown = Array.isArray(result.analysis.breakdown)
    ? (result.analysis.breakdown as RequirementBreakdown[])
    : [];
  const metricsRaw = result.analysis.metrics as
    | { topStrengths?: StrengthMetric[] }
    | undefined;
  const fromMetrics = Array.isArray(metricsRaw?.topStrengths)
    ? metricsRaw?.topStrengths ?? []
    : [];

  const seen = new Map<string, SkillChip>();

  const addChip = (label?: string, score?: number, mustHave?: boolean) => {
    if (!label) return;
    const normalized = label.trim();
    if (!normalized) return;
    if (typeof score !== "number" || Number.isNaN(score)) return;
    const key = normalized.toLowerCase();
    const existing = seen.get(key);
    if (!existing || score > existing.score) {
      seen.set(key, {
        label: normalized,
        score,
        mustHave: Boolean(mustHave),
      });
    }
  };

  fromMetrics.forEach((entry) => {
    if (!entry) return;
    const value =
      typeof entry.score === "number"
        ? entry.score
        : typeof entry.similarity === "number"
        ? entry.similarity * 10
        : undefined;
    addChip(entry.requirement, value, entry.mustHave);
  });

  const sortedBreakdown = breakdown
    .slice()
    .sort((a, b) => {
      const aScore =
        typeof a.score10 === "number"
          ? a.score10
          : typeof a.similarity === "number"
          ? a.similarity * 10
          : 0;
      const bScore =
        typeof b.score10 === "number"
          ? b.score10
          : typeof b.similarity === "number"
          ? b.similarity * 10
          : 0;
      return bScore - aScore;
    });

  for (const entry of sortedBreakdown) {
    if (seen.size >= 8) break;
    const value =
      typeof entry.score10 === "number"
        ? entry.score10
        : typeof entry.similarity === "number"
        ? entry.similarity * 10
        : undefined;
    if (typeof value !== "number" || value < 5) continue;
    addChip(entry.requirement, value, entry.mustHave);
  }

  return Array.from(seen.values())
    .sort((a, b) => b.score - a.score)
    .slice(0, 8);
}

type Banner = { type: "success" | "error" | "info"; text: string } | null;

export default function TalentWorkflow() {
  const lang = useLang();
  const copy = COPY[lang];
  const dir = lang === "ar" ? "rtl" : "ltr";

  const [jobTitle, setJobTitle] = React.useState("");
  const [jobDescription, setJobDescription] = React.useState("");
  const [mustSkills, setMustSkills] = React.useState<string[]>([]);
  const [niceSkills, setNiceSkills] = React.useState<string[]>([]);
  const [mustInput, setMustInput] = React.useState("");
  const [niceInput, setNiceInput] = React.useState("");
  const [experienceBand, setExperienceBand] = React.useState<string | null>(
    null
  );
  const [level, setLevel] = React.useState<string | null>(null);
  const [contract, setContract] = React.useState<string | null>(null);
  const [jobLanguages, setJobLanguages] = React.useState<string[]>([]);
  const autoSuggestKeyRef = React.useRef<string>("");
  const [autoSuggestStatus, setAutoSuggestStatus] = React.useState<
    "idle" | "loading" | "done" | "error"
  >("idle");

  const [templates, setTemplates] = React.useState<JobTemplate[]>([]);
  const [jobId, setJobId] = React.useState<string | null>(null);
  const [savingJob, setSavingJob] = React.useState(false);

  const [uploads, setUploads] = React.useState<UploadItem[]>([]);
  const [processing, setProcessing] = React.useState(false);
  const [banner, setBanner] = React.useState<Banner>(null);

  const [results, setResults] = React.useState<CandidateResult[]>([]);
  const resultsRef = React.useRef<CandidateResult[]>([]);
  React.useEffect(() => {
    resultsRef.current = results;
  }, [results]);

  const [selected, setSelected] = React.useState<string[]>([]);
  const [pinnedId, setPinnedId] = React.useState<string | null>(null);
  const [activeFilters, setActiveFilters] = React.useState<string[]>([]);
  const [languageFilter, setLanguageFilter] = React.useState<string>("all");
  const [statusFilter, setStatusFilter] = React.useState<string>("all");
  const [scoreFilter, setScoreFilter] = React.useState<string>("any");
  const [sortState, setSortState] = React.useState<{
    key: SortKey;
    direction: "asc" | "desc";
  }>({ key: "finalScore", direction: "desc" });
  const [comparisonOpen, setComparisonOpen] = React.useState(false);

  const jobConfig = React.useMemo(
    () => ({ experienceBand, level, contract, languages: jobLanguages }),
    [experienceBand, level, contract, jobLanguages]
  );

  React.useEffect(() => {
    try {
      const stored = window.localStorage.getItem(TEMPLATES_KEY);
      if (stored) {
        const parsed = JSON.parse(stored) as JobTemplate[];
        setTemplates(parsed);
      }
    } catch (error) {
      console.warn("Failed to load templates", error);
    }
  }, []);

  const pushBanner = React.useCallback((payload: NonNullable<Banner>) => {
    setBanner(payload);
    const timer = setTimeout(() => setBanner(null), 4200);
    return () => clearTimeout(timer);
  }, []);

  const addMustSkill = React.useCallback((value: string) => {
    const normalized = value.trim();
    if (!normalized) return;
    setMustSkills((prev) =>
      prev.includes(normalized) ? prev : [...prev, normalized].slice(0, 20)
    );
  }, []);

  const addNiceSkill = React.useCallback((value: string) => {
    const normalized = value.trim();
    if (!normalized) return;
    setNiceSkills((prev) =>
      prev.includes(normalized) ? prev : [...prev, normalized].slice(0, 20)
    );
  }, []);

  const removeSkill = React.useCallback(
    (type: "must" | "nice", value: string) => {
      if (type === "must") {
        setMustSkills((prev) => prev.filter((item) => item !== value));
      } else {
        setNiceSkills((prev) => prev.filter((item) => item !== value));
      }
    },
    []
  );

  const toggleLanguage = React.useCallback((id: string) => {
    setJobLanguages((prev) =>
      prev.includes(id) ? prev.filter((item) => item !== id) : [...prev, id]
    );
  }, []);

  const buildRequirementsFromState = React.useCallback((): JobRequirement[] => {
    return [
      ...mustSkills.map((req) => ({
        requirement: req,
        mustHave: true,
        weight: 2,
      })),
      ...niceSkills.map((req) => ({
        requirement: req,
        mustHave: false,
        weight: 1,
      })),
    ];
  }, [mustSkills, niceSkills]);

  const normalizeSuggestedRequirements = React.useCallback(
    (items: JobRequirement[] | undefined) => {
      const seen = new Set<string>();
      const must: string[] = [];
      const nice: string[] = [];
      const normalized: JobRequirement[] = [];

      (Array.isArray(items) ? items : []).forEach((item) => {
        if (!item) return;
        const requirement = String(item.requirement ?? "").trim();
        if (!requirement) return;
        const key = requirement.toLowerCase();
        if (seen.has(key)) return;
        seen.add(key);
        const mustHave = Boolean(item.mustHave);
        const clean = requirement.slice(0, 160);
        const weight = Math.min(3, Math.max(1, Number(item.weight ?? 1) || 1));

        normalized.push({ requirement: clean, mustHave, weight });
        if (mustHave) {
          if (must.length < 20) must.push(clean);
        } else if (nice.length < 20) {
          nice.push(clean);
        }
      });

      return { normalized, must, nice };
    },
    []
  );

  const runAutoSuggest = React.useCallback(
    async (source: "watch" | "ensure" = "watch"): Promise<JobRequirement[]> => {
      if (mustSkills.length || niceSkills.length) return [];
      const text = jobDescription.trim();
      if (!text) return [];
      if (source === "watch" && text.length < 40) return [];
      if (source === "watch" && autoSuggestKeyRef.current === text) return [];

      setAutoSuggestStatus("loading");
      try {
        const response = await jobsApi.suggestFromJD(text);
        const { normalized, must, nice } = normalizeSuggestedRequirements(
          response?.items
        );

        if (normalized.length) {
          autoSuggestKeyRef.current = text;
          setMustSkills(must);
          setNiceSkills(nice);
          setAutoSuggestStatus("done");
          if (source === "ensure" || autoSuggestStatus !== "done") {
            pushBanner({ type: "info", text: copy.notifications.autoFilled });
          }
          return normalized;
        }

        setAutoSuggestStatus("error");
        if (source === "ensure") {
          pushBanner({
            type: "error",
            text: copy.notifications.autoFillFailed,
          });
        }
        return [];
      } catch {
        setAutoSuggestStatus("error");
        if (source === "ensure") {
          pushBanner({
            type: "error",
            text: copy.notifications.autoFillFailed,
          });
        }
        return [];
      }
    },
    [
      mustSkills.length,
      niceSkills.length,
      jobDescription,
      normalizeSuggestedRequirements,
      pushBanner,
      copy.notifications.autoFilled,
      copy.notifications.autoFillFailed,
      autoSuggestStatus,
    ]
  );

  React.useEffect(() => {
    if (mustSkills.length || niceSkills.length) return;
    const text = jobDescription.trim();
    if (!text) {
      setAutoSuggestStatus("idle");
      autoSuggestKeyRef.current = "";
      return;
    }
    if (text.length < 40) return;

    const handle = window.setTimeout(() => {
      void runAutoSuggest("watch");
    }, 800);

    return () => window.clearTimeout(handle);
  }, [jobDescription, mustSkills.length, niceSkills.length, runAutoSuggest]);

  const ensureJob = React.useCallback(async () => {
    if (jobId) return jobId;
    let requirements = buildRequirementsFromState();
    if (!requirements.length) {
      const suggested = await runAutoSuggest("ensure");
      if (suggested.length) {
        requirements = suggested;
      }
    }
    if (!requirements.length) {
      pushBanner({
        type: "error",
        text: copy.notifications.autoFillFailed,
      });
      throw new Error("no-requirements");
    }

    setSavingJob(true);
    try {
      const descriptionExtras = [
        level ? `Level: ${level}` : null,
        contract ? `Contract: ${contract}` : null,
        jobLanguages.length ? `Languages: ${jobLanguages.join(", ")}` : null,
      ]
        .filter(Boolean)
        .join(" | ");

      const payload = await jobsApi.create({
        title: jobTitle || "Untitled Role",
        description: descriptionExtras
          ? `${jobDescription}\n${descriptionExtras}`
          : jobDescription,
        requirements,
      });
      setJobId(payload.id);
      pushBanner({ type: "success", text: copy.notifications.jobCreated });
      return payload.id;
    } catch (error: any) {
      pushBanner({
        type: "error",
        text: copy.notifications.error.replace(
          "{message}",
          error?.message || ""
        ),
      });
      throw error;
    } finally {
      setSavingJob(false);
    }
  }, [
    jobId,
    mustSkills,
    niceSkills,
    jobDescription,
    jobTitle,
    level,
    contract,
    jobLanguages,
    copy.notifications.error,
    copy.notifications.jobCreated,
    pushBanner,
  ]);

  const saveTemplate = React.useCallback(() => {
    const template: JobTemplate = {
      id: randomId(),
      title: jobTitle || (lang === "ar" ? "وظيفة بدون عنوان" : "Untitled"),
      description: jobDescription,
      must: mustSkills,
      nice: niceSkills,
      experienceBand,
      level,
      contract,
      languages: jobLanguages,
    };
    setTemplates((prev) => {
      const next = [template, ...prev].slice(0, 12);
      window.localStorage.setItem(TEMPLATES_KEY, JSON.stringify(next));
      return next;
    });
    pushBanner({ type: "success", text: copy.notifications.saved });
  }, [
    jobTitle,
    jobDescription,
    mustSkills,
    niceSkills,
    experienceBand,
    level,
    contract,
    jobLanguages,
    lang,
    copy.notifications.saved,
    pushBanner,
  ]);

  const removeTemplate = React.useCallback((id: string) => {
    setTemplates((prev) => {
      const next = prev.filter((item) => item.id !== id);
      window.localStorage.setItem(TEMPLATES_KEY, JSON.stringify(next));
      return next;
    });
  }, []);

  const applyTemplate = React.useCallback((template: JobTemplate) => {
    setJobTitle(template.title);
    setJobDescription(template.description);
    setMustSkills(template.must);
    setNiceSkills(template.nice);
    setExperienceBand(template.experienceBand ?? null);
    setLevel(template.level ?? null);
    setContract(template.contract ?? null);
    setJobLanguages(template.languages ?? []);
  }, []);

  const removeUpload = React.useCallback((id: string) => {
    setUploads((prev) => prev.filter((item) => item.id !== id));
  }, []);

  const handleFiles = React.useCallback(
    (fileList: FileList | File[]) => {
      const files = Array.from(fileList);
      if (uploads.length + files.length > MAX_FILES) {
        pushBanner({ type: "error", text: copy.notifications.limitReached });
        return;
      }

      const existing = new Set(uploads.map((item) => item.name.toLowerCase()));
      const items: UploadItem[] = files.map((file) => {
        const nameKey = file.name.toLowerCase();
        const duplicate = existing.has(nameKey);
        return {
          id: randomId(),
          file,
          name: file.name,
          size: file.size,
          status: duplicate ? "duplicate" : "pending",
          message: duplicate
            ? copy.uploads.duplicateReason.replace("{reason}", "file name")
            : copy.uploads.ready,
        };
      });

      setUploads((prev) => [...prev, ...items]);
      pushBanner({
        type: "info",
        text: copy.notifications.addedFiles.replace(
          "{count}",
          String(items.length)
        ),
      });
    },
    [
      uploads,
      copy.notifications.limitReached,
      copy.notifications.addedFiles,
      copy.uploads.duplicateReason,
      copy.uploads.ready,
      pushBanner,
    ]
  );

  const onDrop = React.useCallback(
    (event: React.DragEvent<HTMLLabelElement>) => {
      event.preventDefault();
      event.stopPropagation();
      const files = event.dataTransfer?.files;
      if (files?.length) handleFiles(files);
    },
    [handleFiles]
  );

  const onDragOver = React.useCallback(
    (event: React.DragEvent<HTMLLabelElement>) => {
      event.preventDefault();
      event.dataTransfer.dropEffect = "copy";
    },
    []
  );

  const processUpload = React.useCallback(
    async (item: UploadItem, ensuredJobId: string) => {
      setUploads((prev) =>
        prev.map((entry) =>
          entry.id === item.id
            ? {
                ...entry,
                status: "uploading",
                message: copy.uploads.status.uploading,
              }
            : entry
        )
      );

      try {
        const uploadRes = await cvApi.upload(item.file);
        setUploads((prev) =>
          prev.map((entry) =>
            entry.id === item.id
              ? {
                  ...entry,
                  status: "analysing",
                  cvId: uploadRes.cvId,
                  message: copy.uploads.status.analysing,
                }
              : entry
          )
        );

        const analysisRes = (await analysesApi.run({
          jobId: ensuredJobId,
          cvId: uploadRes.cvId,
        })) as Analysis & { ok?: boolean; message?: string };

        const finalAnalysis = analysisRes.ok
          ? ({ ...analysisRes, id: analysisRes.id } as Analysis & {
              message?: string;
            })
          : analysisRes;

        const cvDetails = await cvApi.getById(uploadRes.cvId).catch(() => null);
        const meta = parseCandidateMeta(
          cvDetails?.cv?.parsedText,
          item.name.replace(/\.[^.]+$/, ""),
          cvDetails?.cv?.lang
        );

        const duplicateEntry = resultsRef.current.find((candidate) => {
          if (
            candidate.meta.displayName.toLowerCase() ===
            meta.displayName.toLowerCase()
          )
            return true;
          if (
            meta.email &&
            candidate.meta.email &&
            meta.email.toLowerCase() === candidate.meta.email.toLowerCase()
          )
            return true;
          const normalizedPhone = normalizePhone(meta.phone);
          if (
            normalizedPhone &&
            candidate.meta.phone &&
            normalizePhone(candidate.meta.phone) === normalizedPhone
          )
            return true;
          return false;
        });

        const scores = computeScores(
          finalAnalysis,
          meta,
          { experienceBand },
          duplicateEntry?.id
        );

        let aiInsights: CandidateResult["ai"] = null;
        try {
          const improve = await analysesApi.improve({
            jobId: ensuredJobId,
            cvId: uploadRes.cvId,
            lang,
          });
          aiInsights = {
            summary: improve.summary,
            suggestions: improve.suggestions,
            metrics: improve.metrics,
          };
          if (improve.metrics?.missingMust?.length) {
            scores.missingMust = improve.metrics.missingMust;
          }
        } catch (aiError) {
          console.error("Failed to fetch AI refinement", aiError);
        }

        const candidate: CandidateResult = {
          id: randomId(),
          uploadId: item.id,
          cvId: uploadRes.cvId,
          fileName: item.name,
          meta,
          scores,
          analysis: finalAnalysis,
          ai: aiInsights,
        };

        setResults((prev) => {
          const next = [...prev, candidate];
          resultsRef.current = next;
          return next;
        });

        setUploads((prev) =>
          prev.map((entry) =>
            entry.id === item.id
              ? {
                  ...entry,
                  status: scores.duplicateOf ? "duplicate" : "success",
                  message: scores.duplicateOf
                    ? copy.uploads.duplicateReason.replace(
                        "{reason}",
                        duplicateEntry?.meta.displayName || "duplicate"
                      )
                    : copy.uploads.status.success,
                  resultId: candidate.id,
                }
              : entry
          )
        );

        if (scores.duplicateOf) {
          pushBanner({ type: "info", text: copy.notifications.duplicate });
        }
      } catch (error: any) {
        setUploads((prev) =>
          prev.map((entry) =>
            entry.id === item.id
              ? {
                  ...entry,
                  status: "error",
                  message: copy.notifications.error.replace(
                    "{message}",
                    error?.message || ""
                  ),
                }
              : entry
          )
        );
      }
    },
    [
      copy.uploads.status.uploading,
      copy.uploads.status.analysing,
      copy.uploads.status.success,
      copy.uploads.duplicateReason,
      copy.notifications.duplicate,
      copy.notifications.error,
      experienceBand,
      pushBanner,
      lang,
    ]
  );

  const runBatch = React.useCallback(async () => {
    if (processing) return;
    try {
      const ensuredJobId = await ensureJob();
      setProcessing(true);
      pushBanner({ type: "info", text: copy.notifications.processing });
      for (const item of uploads) {
        if (item.status === "success" || item.status === "duplicate") continue;
        if (
          item.status === "pending" ||
          item.status === "error" ||
          item.status === "analysing"
        ) {
          await processUpload(item, ensuredJobId);
        }
      }
      pushBanner({ type: "success", text: copy.notifications.finished });
    } catch (error) {
      if ((error as Error)?.message === "no-requirements") return;
    } finally {
      setProcessing(false);
    }
  }, [
    processing,
    ensureJob,
    uploads,
    processUpload,
    copy.notifications.processing,
    copy.notifications.finished,
    pushBanner,
  ]);

  const retryUpload = React.useCallback(
    async (id: string) => {
      const item = uploads.find((entry) => entry.id === id);
      if (!item) return;
      try {
        const ensuredJobId = await ensureJob();
        await processUpload({ ...item, status: "pending" }, ensuredJobId);
      } catch {}
    },
    [uploads, ensureJob, processUpload]
  );

  const toggleFilter = React.useCallback((filterId: string) => {
    setActiveFilters((prev) =>
      prev.includes(filterId)
        ? prev.filter((id) => id !== filterId)
        : [...prev, filterId]
    );
  }, []);

  const toggleSelect = React.useCallback((candidateId: string) => {
    setSelected((prev) =>
      prev.includes(candidateId)
        ? prev.filter((id) => id !== candidateId)
        : [...prev, candidateId]
    );
  }, []);

  const selectTopThree = React.useCallback(() => {
    const top = [...results]
      .filter((item) => item.scores.status !== "excluded")
      .sort((a, b) => b.scores.finalScore - a.scores.finalScore)
      .slice(0, 3)
      .map((item) => item.id);
    setSelected(top);
  }, [results]);

  const exportCsv = React.useCallback(() => {
    if (!results.length) return;
    const header = [
      "Name",
      "Must%",
      "Nice%",
      "ExperienceScore",
      "QualityScore",
      "FinalScore",
      "Status",
      "Languages",
      "LastCompany",
    ];
    const rows = results.map((item) => [
      item.meta.displayName,
      item.scores.mustPercent,
      item.scores.nicePercent,
      item.scores.experienceScore,
      item.scores.qualityScore,
      item.scores.finalScore,
      item.scores.status,
      item.meta.languages.join(" | "),
      item.meta.lastCompany || "",
    ]);
    const csv = [header, ...rows]
      .map((columns) =>
        columns.map((cell) => `"${String(cell).replace(/"/g, '""')}"`).join(",")
      )
      .join("\n");
    const blob = new Blob([csv], { type: "text/csv;charset=utf-8;" });
    const url = URL.createObjectURL(blob);
    const link = document.createElement("a");
    link.href = url;
    link.download = `analysis-${Date.now()}.csv`;
    link.click();
    URL.revokeObjectURL(url);
  }, [results]);

  const exportTablePdf = React.useCallback(() => {
    if (!results.length) return;
    const tableRows = results
      .map(
        (item, index) => `
          <tr>
            <td>${index + 1}</td>
            <td>${item.meta.displayName}</td>
            <td>${formatPercent(item.scores.finalScore)}%</td>
            <td>${formatPercent(item.scores.mustPercent)}%</td>
            <td>${formatPercent(item.scores.nicePercent)}%</td>
            <td>${item.meta.languages.join(", ")}</td>
            <td>${item.meta.lastCompany || ""}</td>
          </tr>
        `
      )
      .join("");
    const html = `
      <html>
        <head>
          <meta charset="utf-8" />
          <title>Analysis Export</title>
          <style>
            body { font-family: Arial, sans-serif; padding: 32px; color: #2F3A4A; }
            table { border-collapse: collapse; width: 100%; }
            th, td { border: 1px solid #EDEDED; padding: 8px; text-align: left; }
            th { background: #FFF0E0; }
          </style>
        </head>
        <body>
          <h1>${copy.hero.title}</h1>
          <table>
            <thead>
              <tr>
                <th>#</th>
                <th>${copy.table.columns.candidate}</th>
                <th>${copy.table.columns.final}</th>
                <th>${copy.table.columns.must}</th>
                <th>${copy.table.columns.nice}</th>
                <th>${copy.table.columns.languages}</th>
                <th>${copy.table.columns.lastCompany}</th>
              </tr>
            </thead>
            <tbody>${tableRows}</tbody>
          </table>
        </body>
      </html>
    `;
    const win = window.open("", "_blank");
    if (!win) return;
    win.document.write(html);
    win.document.close();
    win.focus();
  }, [results, copy.hero.title, copy.table.columns]);

  const exportManagerReport = React.useCallback(() => {
    const top = [...results]
      .filter((item) => item.scores.status !== "excluded")
      .sort((a, b) => b.scores.finalScore - a.scores.finalScore)
      .slice(0, 3);
    if (!top.length) return;
    const rows = top
      .map((item, index) => {
        const languagesText = item.meta.languages.length
          ? fmt(copy.managerReport.languages, {
              value: formatList(item.meta.languages, lang),
            })
          : "";
        const missingList = item.scores.missingMust ?? [];
        const missingText = missingList.length
          ? fmt(copy.managerReport.missingMust, {
              value: formatList(missingList, lang),
            })
          : "";
        const risks = [languagesText, missingText].filter(Boolean).join(" • ") || "—";
        return `
          <tr>
            <td>${index + 1}</td>
            <td>${item.meta.displayName}</td>
            <td>${formatPercent(item.scores.finalScore)}%</td>
            <td>${item.meta.lastCompany || ""}</td>
            <td>${risks}</td>
          </tr>
        `;
      })
      .join("");

    const html = `
      <html>
        <head>
          <meta charset="utf-8" />
          <title>${copy.managerReport.title}</title>
          <style>
            body { font-family: Arial, sans-serif; padding: 32px; color: #2F3A4A; }
            h1 { color: #D85E00; }
            table { width: 100%; border-collapse: collapse; margin-top: 16px; }
            th, td { border: 1px solid #EDEDED; padding: 8px; text-align: left; }
            th { background: #FFF0E0; }
          </style>
        </head>
        <body>
          <h1>${copy.managerReport.title}</h1>
          <p>${fmt(copy.managerReport.intro, { count: top.length })}</p>
          <table>
            <thead>
              <tr>
                <th>${copy.managerReport.ranking}</th>
                <th>${copy.table.columns.candidate}</th>
                <th>${copy.table.columns.final}</th>
                <th>${copy.table.columns.lastCompany}</th>
                <th>${copy.managerReport.risks}</th>
              </tr>
            </thead>
            <tbody>${rows}</tbody>
          </table>
        </body>
      </html>
    `;
    const blob = new Blob([html], { type: "text/html" });
    const url = URL.createObjectURL(blob);
    const win = window.open("", "_blank");
    if (win) {
      win.document.write(html);
      win.document.close();
      win.focus();
      setTimeout(() => URL.revokeObjectURL(url), 2000);
    } else {
      const anchor = document.createElement("a");
      anchor.href = url;
      anchor.download = `manager-report-${Date.now()}.html`;
      document.body.appendChild(anchor);
      anchor.click();
      document.body.removeChild(anchor);
      setTimeout(() => URL.revokeObjectURL(url), 2000);
    }
    pushBanner({ type: "success", text: copy.report.generated });
  }, [
    results,
    copy.managerReport,
    copy.table.columns,
    copy.report.generated,
    lang,
    pushBanner,
  ]);

  const quickFilters = React.useMemo(
    () => [
      { id: "mustGate", label: copy.filters.mustGate },
      { id: "exp24", label: copy.filters.exp24 },
      { id: "react", label: copy.filters.react },
      { id: "highNice", label: copy.filters.highNice },
      { id: "recommended", label: copy.filters.recommended },
    ],
    [copy.filters]
  );

  const filteredResults = React.useMemo(() => {
    return results.filter((item) => {
      if (activeFilters.includes("mustGate") && !item.scores.gatePassed)
        return false;
      if (
        activeFilters.includes("recommended") &&
        item.scores.status !== "recommended"
      )
        return false;
      if (activeFilters.includes("highNice") && item.scores.nicePercent < 55)
        return false;
      if (activeFilters.includes("exp24")) {
        if (
          !item.meta.yearsExperience ||
          item.meta.yearsExperience < 2 ||
          item.meta.yearsExperience > 4
        )
          return false;
      }
      if (activeFilters.includes("react")) {
        const hasReact = item.analysis.breakdown?.some(
          (entry: any) =>
            /react/i.test(entry.requirement) && Number(entry.score10 ?? 0) >= 7
        );
        if (!hasReact) return false;
      }
      if (languageFilter !== "all") {
        const languages = item.meta.languages.map((l) => l.toLowerCase());
        if (languageFilter === "ar" && !languages.some((l) => /arabic|العربية/.test(l)))
          return false;
        if (languageFilter === "en" && !languages.some((l) => /english|الإنجليزية/.test(l)))
          return false;
        if (languageFilter === "bilingual" && item.meta.languages.length < 2)
          return false;
      }
      if (statusFilter !== "all" && item.scores.status !== statusFilter)
        return false;
      if (scoreFilter === "70" && item.scores.finalScore < 70) return false;
      if (scoreFilter === "80" && item.scores.finalScore < 80) return false;
      return true;
    });
  }, [
    results,
    activeFilters,
    languageFilter,
    statusFilter,
    scoreFilter,
  ]);

  const sortedResults = React.useMemo(() => {
    const sorted = [...filteredResults].sort((a, b) => {
      const direction = sortState.direction === "asc" ? 1 : -1;
      switch (sortState.key) {
        case "finalScore":
          return direction * (a.scores.finalScore - b.scores.finalScore);
        case "mustPercent":
          return direction * (a.scores.mustPercent - b.scores.mustPercent);
        case "nicePercent":
          return direction * (a.scores.nicePercent - b.scores.nicePercent);
        case "experience":
          return (
            direction *
            ((a.meta.yearsExperience || 0) - (b.meta.yearsExperience || 0))
          );
        case "name":
          return (
            direction * a.meta.displayName.localeCompare(b.meta.displayName)
          );
        case "status":
          return direction * a.scores.status.localeCompare(b.scores.status);
        default:
          return 0;
      }
    });
    if (pinnedId) {
      const pinnedIndex = sorted.findIndex((item) => item.id === pinnedId);
      if (pinnedIndex > 0) {
        const [pinned] = sorted.splice(pinnedIndex, 1);
        sorted.unshift(pinned);
      }
    }
    return sorted;
  }, [filteredResults, sortState, pinnedId]);

  const comparisonCandidates = React.useMemo(
    () =>
      sortedResults.filter((item) => selected.includes(item.id)).slice(0, 4),
    [sortedResults, selected]
  );

  const duplicateMap = React.useMemo(() => {
    const map = new Map<string, string>();
    results.forEach((item) => {
      if (item.scores.duplicateOf) {
        const target = results.find(
          (candidate) => candidate.id === item.scores.duplicateOf
        );
        if (target) map.set(item.id, target.meta.displayName);
      }
    });
    return map;
  }, [results]);

  const bannerClasses: Record<NonNullable<Banner>["type"], string> = {
    success: "border-[#16A34A]/40 bg-[#dcfce7] text-[#166534]",
    error: "border-red-200 bg-red-50 text-red-600",
    info: "border-[#FF7A00]/30 bg-[#FFF0E0] text-[#D85E00]",
  };

  const stepHighlights = React.useMemo(
    () => [
      { id: "step1", title: copy.steps.step1, hint: copy.steps.step1Hint },
      { id: "step2", title: copy.steps.step2, hint: copy.steps.step2Hint },
      { id: "step3", title: copy.steps.step3, hint: copy.steps.step3Hint },
      { id: "step4", title: copy.steps.step4, hint: copy.steps.step4Hint },
      { id: "step5", title: copy.steps.step5, hint: copy.steps.step5Hint },
    ],
    [copy.steps]
  );

  return (
    <div dir={dir} className="space-y-12">
      {banner && (
        <div
          className={clsx(
            "flex items-center justify-between gap-3 rounded-2xl border px-4 py-3 text-sm shadow-sm",
            bannerClasses[banner.type]
          )}
        >
          <span>{banner.text}</span>
          <button
            onClick={() => setBanner(null)}
            className="inline-flex h-7 w-7 items-center justify-center rounded-full bg-white/60 text-[#2F3A4A]"
          >
            <X className="h-4 w-4" />
          </button>
        </div>
      )}

      <section className="relative overflow-hidden rounded-3xl border border-[#FFD7B0] bg-white/90 px-6 py-10 shadow-sm backdrop-blur">
        <div className="absolute -top-20 end-8 h-40 w-40 rounded-full bg-[#FFB26B]/30 blur-3xl" />
        <div className="absolute -bottom-24 start-8 h-48 w-48 rounded-full bg-[#FF7A00]/20 blur-3xl" />
        <div className="relative flex flex-col gap-6">
          <span className="inline-flex w-fit items-center gap-2 rounded-full border border-[#FF7A00]/30 bg-[#FFF0E0] px-4 py-1 text-xs font-semibold text-[#D85E00]">
            {copy.hero.badge}
          </span>
          <div>
            <h1 className="text-3xl font-bold text-[#2F3A4A] sm:text-4xl">
              {copy.hero.title}
            </h1>
            <p className="mt-2 max-w-3xl text-sm text-[#2F3A4A]/70">
              {copy.hero.subtitle}
            </p>
          </div>
          <div className="grid grid-cols-1 gap-4 text-xs text-[#2F3A4A]/60 sm:grid-cols-2 xl:grid-cols-5">
            {stepHighlights.map((item) => (
              <div
                key={item.id}
                className="rounded-2xl border border-[#FFE4C8] bg-white/80 p-4"
              >
                <div className="text-[#D85E00] font-semibold">{item.title}</div>
                <p className="mt-2 leading-relaxed">{item.hint}</p>
              </div>
            ))}
          </div>
        </div>
      </section>

      <section className="rounded-3xl border border-[#FFD7B0] bg-white/95 p-6 shadow-sm backdrop-blur">
        <div className="flex flex-col gap-3 sm:flex-row sm:items-center sm:justify-between">
          <div>
            <h2 className="text-xl font-semibold text-[#D85E00]">
              {copy.steps.step1}
            </h2>
            <p className="text-sm text-[#2F3A4A]/70">{copy.steps.step1Hint}</p>
          </div>
          <div className="flex flex-wrap gap-2 text-xs">
            <button
              onClick={saveTemplate}
              className="inline-flex items-center gap-2 rounded-full border border-[#FF7A00]/40 bg-white px-4 py-2 font-semibold text-[#D85E00] shadow-sm transition hover:bg-[#FF7A00]/10"
            >
              <CheckCircle2 className="h-4 w-4" /> {copy.buttons.saveTemplate}
            </button>
            <button
              onClick={runBatch}
              disabled={processing}
              className="inline-flex items-center gap-2 rounded-full bg-[#FF7A00] px-4 py-2 font-semibold text-white shadow hover:bg-[#D85E00] disabled:opacity-60"
            >
              {processing ? (
                <Loader2 className="h-4 w-4 animate-spin" />
              ) : (
                <BarChart3 className="h-4 w-4" />
              )}{" "}
              {copy.buttons.startAnalysis}
            </button>
          </div>
        </div>

        <div className="mt-6 grid gap-4 lg:grid-cols-2">
          <div className="space-y-4">
            <label className="block text-sm font-medium text-[#2F3A4A]">
              {copy.fields.jobTitle}
              <input
                value={jobTitle}
                onChange={(event) => setJobTitle(event.target.value)}
                placeholder={copy.fields.jobTitlePlaceholder}
                className="mt-2 w-full rounded-2xl border border-[#FFE4C8] bg-white/80 px-4 py-3 text-sm focus:border-[#FF7A00] focus:outline-none"
              />
            </label>
            <label className="block text-sm font-medium text-[#2F3A4A]">
              {copy.fields.jobDescription}
              <textarea
                value={jobDescription}
                onChange={(event) => setJobDescription(event.target.value)}
                placeholder={copy.fields.jobDescriptionPlaceholder}
                rows={4}
                className="mt-2 w-full rounded-2xl border border-[#FFE4C8] bg-white/80 px-4 py-3 text-sm focus:border-[#FF7A00] focus:outline-none"
              />
            </label>
          </div>

          <div className="grid gap-4 sm:grid-cols-2">
            <div className="rounded-2xl border border-[#FFE4C8] bg-white/80 p-4">
              <div className="text-xs font-semibold text-[#D85E00]">
                {copy.fields.experience}
              </div>
              <div className="mt-3 flex flex-wrap gap-2">
                {experienceBands.map((option) => (
                  <button
                    key={option.id}
                    onClick={() =>
                      setExperienceBand((prev) =>
                        prev === option.id ? null : option.id
                      )
                    }
                    className={clsx(
                      "rounded-full border px-3 py-1 text-xs font-semibold transition",
                      experienceBand === option.id
                        ? "border-transparent bg-[#FF7A00] text-white"
                        : "border-[#FF7A00]/30 bg-white text-[#D85E00] hover:bg-[#FF7A00]/10"
                    )}
                  >
                    {getOptionLabel(option, lang)}
                  </button>
                ))}
              </div>
            </div>
            <div className="rounded-2xl border border-[#FFE4C8] bg-white/80 p-4">
              <div className="text-xs font-semibold text-[#D85E00]">
                {copy.fields.level}
              </div>
              <div className="mt-3 flex flex-wrap gap-2">
                {levelOptions.map((option) => (
                  <button
                    key={option.id}
                    onClick={() =>
                      setLevel((prev) =>
                        prev === option.id ? null : option.id
                      )
                    }
                    className={clsx(
                      "rounded-full border px-3 py-1 text-xs font-semibold transition",
                      level === option.id
                        ? "border-transparent bg-[#FFB26B] text-[#2F3A4A]"
                        : "border-[#FF7A00]/30 bg-white text-[#D85E00] hover:bg-[#FF7A00]/10"
                    )}
                  >
                    {getOptionLabel(option, lang)}
                  </button>
                ))}
              </div>
            </div>
            <div className="rounded-2xl border border-[#FFE4C8] bg-white/80 p-4">
              <div className="text-xs font-semibold text-[#D85E00]">
                {copy.fields.contract}
              </div>
              <div className="mt-3 flex flex-wrap gap-2">
                {contractOptions.map((option) => (
                  <button
                    key={option.id}
                    onClick={() =>
                      setContract((prev) =>
                        prev === option.id ? null : option.id
                      )
                    }
                    className={clsx(
                      "rounded-full border px-3 py-1 text-xs font-semibold transition",
                      contract === option.id
                        ? "border-transparent bg-[#FFB26B] text-[#2F3A4A]"
                        : "border-[#FF7A00]/30 bg-white text-[#D85E00] hover:bg-[#FF7A00]/10"
                    )}
                  >
                    {getOptionLabel(option, lang)}
                  </button>
                ))}
              </div>
            </div>
            <div className="rounded-2xl border border-[#FFE4C8] bg-white/80 p-4">
              <div className="text-xs font-semibold text-[#D85E00]">
                {copy.fields.languages}
              </div>
              <div className="mt-3 flex flex-wrap gap-2">
                {languageOptions.map((option) => (
                  <button
                    key={option.id}
                    onClick={() => toggleLanguage(option.id)}
                    className={clsx(
                      "rounded-full border px-3 py-1 text-xs font-semibold transition",
                      jobLanguages.includes(option.id)
                        ? "border-transparent bg-[#FF7A00] text-white"
                        : "border-[#FF7A00]/30 bg-white text-[#D85E00] hover:bg-[#FF7A00]/10"
                    )}
                  >
                    {getOptionLabel(option, lang)}
                  </button>
                ))}
              </div>
            </div>
          </div>
        </div>

        <div className="mt-6 grid gap-4 lg:grid-cols-2">
          <div className="rounded-2xl border border-[#FFE4C8] bg-white/80 p-4">
            <div className="flex items-center justify-between text-xs font-semibold text-[#D85E00]">
              <span>{copy.fields.mustHave}</span>
              <span className="text-[#2F3A4A]/50">{copy.fields.chipHint}</span>
            </div>
            <div className="mt-3 flex flex-wrap gap-2">
              {mustSkills.map((skill) => (
                <button
                  key={skill}
                  onClick={() => removeSkill("must", skill)}
                  className="group inline-flex items-center gap-1 rounded-full bg-[#FF7A00] px-3 py-1 text-xs font-semibold text-white"
                >
                  {skill}
                  <X className="h-3 w-3 opacity-70 transition group-hover:opacity-100" />
                </button>
              ))}
            </div>
            <input
              value={mustInput}
              onChange={(event) => setMustInput(event.target.value)}
              onKeyDown={(event) => {
                if (event.key === "Enter") {
                  event.preventDefault();
                  addMustSkill(mustInput);
                  setMustInput("");
                }
              }}
              placeholder="React, Node.js, SQL..."
              className="mt-4 w-full rounded-2xl border border-[#FF7A00]/30 bg-white/80 px-4 py-2 text-sm focus:border-[#FF7A00] focus:outline-none"
            />
            <div className="mt-3 flex flex-wrap gap-2 text-xs">
              {mustSuggestions.map((suggestion) => (
                <button
                  key={suggestion.id}
                  onClick={() => addMustSkill(suggestion.label)}
                  className="rounded-full border border-[#FF7A00]/30 bg-white px-3 py-1 font-semibold text-[#D85E00] hover:bg-[#FF7A00]/10"
                >
                  {suggestion.label}
                </button>
              ))}
            </div>
          </div>
          <div className="rounded-2xl border border-[#FFE4C8] bg-white/80 p-4">
            <div className="flex items-center justify-between text-xs font-semibold text-[#D85E00]">
              <span>{copy.fields.niceToHave}</span>
              <span className="text-[#2F3A4A]/50">{copy.fields.chipHint}</span>
            </div>
            <div className="mt-3 flex flex-wrap gap-2">
              {niceSkills.map((skill) => (
                <button
                  key={skill}
                  onClick={() => removeSkill("nice", skill)}
                  className="group inline-flex items-center gap-1 rounded-full bg-[#FFB26B] px-3 py-1 text-xs font-semibold text-[#2F3A4A]"
                >
                  {skill}
                  <X className="h-3 w-3 opacity-70 transition group-hover:opacity-100" />
                </button>
              ))}
            </div>
            <input
              value={niceInput}
              onChange={(event) => setNiceInput(event.target.value)}
              onKeyDown={(event) => {
                if (event.key === "Enter") {
                  event.preventDefault();
                  addNiceSkill(niceInput);
                  setNiceInput("");
                }
              }}
              placeholder="Next.js, GraphQL, AWS..."
              className="mt-4 w-full rounded-2xl border border-[#FF7A00]/30 bg-white/80 px-4 py-2 text-sm focus:border-[#FF7A00] focus:outline-none"
            />
            <div className="mt-3 flex flex-wrap gap-2 text-xs">
              {niceSuggestions.map((suggestion) => (
                <button
                  key={suggestion.id}
                  onClick={() => addNiceSkill(suggestion.label)}
                  className="rounded-full border border-[#FF7A00]/30 bg-white px-3 py-1 font-semibold text-[#D85E00] hover:bg-[#FF7A00]/10"
                >
                  {suggestion.label}
                </button>
              ))}
            </div>
          </div>
        </div>

        <div className="mt-6 rounded-2xl border border-[#FFE4C8] bg-white/70 p-4">
          <div className="text-xs font-semibold text-[#D85E00]">
            {copy.fields.templates}
          </div>
          {templates.length === 0 ? (
            <p className="mt-3 text-xs text-[#2F3A4A]/60">
              {copy.fields.noTemplates}
            </p>
          ) : (
            <div className="mt-3 flex flex-wrap gap-2 text-xs">
              {templates.map((template) => (
                <div
                  key={template.id}
                  className="inline-flex items-center gap-1 rounded-full border border-[#FF7A00]/30 bg-white ps-3 pe-1 py-1 text-[#D85E00]"
                >
                  <button
                    type="button"
                    onClick={() => applyTemplate(template)}
                    className="font-semibold transition hover:text-[#FF7A00]"
                  >
                    {template.title}
                  </button>
                  <button
                    type="button"
                    onClick={() => removeTemplate(template.id)}
                    aria-label={
                      lang === "ar" ? "حذف القالب" : "Remove template"
                    }
                    className="inline-flex size-5 items-center justify-center rounded-full text-[#D85E00]/70 transition hover:bg-[#FF7A00]/10 hover:text-[#D85E00]"
                  >
                    <X className="h-3 w-3" />
                  </button>
                </div>
              ))}
            </div>
          )}
        </div>
      </section>

      <section className="rounded-3xl border border-[#FFD7B0] bg-white/95 p-6 shadow-sm backdrop-blur">
        <div className="flex flex-col gap-3 sm:flex-row sm:items-center sm:justify-between">
          <div>
            <h2 className="text-xl font-semibold text-[#D85E00]">
              {copy.steps.step2}
            </h2>
            <p className="text-sm text-[#2F3A4A]/70">{copy.steps.step2Hint}</p>
          </div>
          <div className="text-xs text-[#2F3A4A]/50">
            {copy.uploads.counter}: {uploads.length}/{MAX_FILES}
          </div>
        </div>

        <label
          onDrop={onDrop}
          onDragOver={onDragOver}
          className="mt-6 flex cursor-pointer flex-col items-center justify-center gap-3 rounded-3xl border-2 border-dashed border-[#FFB26B] bg-[#FFF0E0]/60 px-6 py-12 text-center transition hover:border-[#FF7A00] hover:bg-[#FFF0E0]"
        >
          <UploadCloud className="h-10 w-10 text-[#FF7A00]" />
          <div className="text-sm font-semibold text-[#D85E00]">
            {copy.uploads.dropLabel}
          </div>
          <div className="text-xs text-[#2F3A4A]/60">{copy.uploads.limit}</div>
          <span className="rounded-full bg-white px-4 py-1 text-xs font-semibold text-[#FF7A00] shadow">
            {copy.uploads.browse}
          </span>
          <input
            type="file"
            multiple
            accept=".pdf,.doc,.docx"
            className="hidden"
            onChange={(event) => {
              if (event.target.files) handleFiles(event.target.files);
              event.target.value = "";
            }}
          />
        </label>

        <div className="mt-6 grid gap-4 sm:grid-cols-2 lg:grid-cols-3">
          {uploads.map((item) => (
            <div
              key={item.id}
              className="flex flex-col rounded-2xl border border-[#FFE4C8] bg-white/90 p-4 shadow-sm"
            >
              <div className="flex items-start justify-between gap-3">
                <div>
                  <div className="flex items-center gap-2 text-sm font-semibold text-[#2F3A4A]">
                    <FileText className="h-4 w-4 text-[#FF7A00]" />
                    <span className="line-clamp-1">{item.name}</span>
                  </div>
                  <div className="mt-1 text-xs text-[#2F3A4A]/60">
                    {formatBytes(item.size)}
                  </div>
                </div>
                <div className="flex items-center gap-2 text-xs">
                  {item.status === "success" && (
                    <CheckCircle2 className="h-4 w-4 text-[#16A34A]" />
                  )}
                  {item.status === "duplicate" && (
                    <AlertTriangle className="h-4 w-4 text-[#F59E0B]" />
                  )}
                  {item.status === "error" && (
                    <AlertTriangle className="h-4 w-4 text-red-500" />
                  )}
                  <button
                    onClick={() => removeUpload(item.id)}
                    className="rounded-full bg-[#FFF0E0] p-1 text-[#D85E00]"
                  >
                    <Trash2 className="h-3.5 w-3.5" />
                  </button>
                </div>
              </div>
              <div className="mt-3 flex items-center gap-2 text-xs text-[#2F3A4A]/70">
                {item.status === "uploading" && (
                  <Loader2 className="h-4 w-4 animate-spin text-[#FF7A00]" />
                )}
                {item.status === "analysing" && (
                  <Loader2 className="h-4 w-4 animate-spin text-[#D85E00]" />
                )}
                {item.status === "success" && (
                  <CheckCircle2 className="h-4 w-4 text-[#16A34A]" />
                )}
                {item.status === "duplicate" && (
                  <AlertTriangle className="h-4 w-4 text-[#F59E0B]" />
                )}
                {item.status === "error" && (
                  <AlertTriangle className="h-4 w-4 text-red-500" />
                )}
                <span>{item.message}</span>
              </div>
              {item.status === "error" && (
                <button
                  onClick={() => retryUpload(item.id)}
                  className="mt-3 inline-flex items-center gap-2 rounded-full bg-[#FF7A00]/10 px-3 py-1 text-xs font-semibold text-[#D85E00]"
                >
                  <RefreshCw className="h-3.5 w-3.5" /> {copy.buttons.retry}
                </button>
              )}
            </div>
          ))}
        </div>
      </section>

      <section className="rounded-3xl border border-[#FFD7B0] bg-white/95 p-6 shadow-sm backdrop-blur">
        <div className="flex flex-col gap-3 sm:flex-row sm:items-center sm:justify-between">
          <div>
            <h2 className="text-xl font-semibold text-[#D85E00]">
              {copy.steps.step3}
            </h2>
            <p className="text-sm text-[#2F3A4A]/70">{copy.steps.step3Hint}</p>
          </div>
          <div className="flex flex-wrap gap-2 text-xs">
            <button
              onClick={selectTopThree}
              className="inline-flex items-center gap-2 rounded-full border border-[#FF7A00]/40 bg-white px-3 py-1 font-semibold text-[#D85E00] hover:bg-[#FF7A00]/10"
            >
              <Award className="h-4 w-4" /> {copy.buttons.selectBest}
            </button>
            <button
              onClick={() => setComparisonOpen(true)}
              disabled={selected.length < 2}
              className="inline-flex items-center gap-2 rounded-full border border-[#FF7A00]/40 bg-white px-3 py-1 font-semibold text-[#D85E00] hover:bg-[#FF7A00]/10 disabled:opacity-50"
            >
              <Columns2 className="h-4 w-4" /> {copy.buttons.compare}
            </button>
            <button
              onClick={exportTablePdf}
              className="inline-flex items-center gap-2 rounded-full border border-[#FF7A00]/40 bg-white px-3 py-1 font-semibold text-[#D85E00] hover:bg-[#FF7A00]/10"
            >
              <FileOutput className="h-4 w-4" /> {copy.buttons.exportPdf}
            </button>
            <button
              onClick={exportCsv}
              className="inline-flex items-center gap-2 rounded-full border border-[#FF7A00]/40 bg-white px-3 py-1 font-semibold text-[#D85E00] hover:bg-[#FF7A00]/10"
            >
              <Download className="h-4 w-4" /> {copy.buttons.exportCsv}
            </button>
            <button
              onClick={exportManagerReport}
              className="inline-flex items-center gap-2 rounded-full bg-[#FF7A00] px-4 py-2 font-semibold text-white shadow hover:bg-[#D85E00]"
            >
              <Users className="h-4 w-4" /> {copy.buttons.managerReport}
            </button>
          </div>
        </div>

        <div className="mt-6 flex flex-wrap items-center gap-3">
          <Filter className="h-4 w-4 text-[#FF7A00]" />
        <span className="text-xs font-semibold text-[#2F3A4A]/70">
          {copy.table.filtersTitle}
        </span>
        <div className="flex flex-wrap gap-2 text-xs">
          {quickFilters.map((filter) => (
            <button
              key={filter.id}
              onClick={() => toggleFilter(filter.id)}
              className={clsx(
                "rounded-full border px-3 py-1 font-semibold transition",
                activeFilters.includes(filter.id)
                  ? "border-transparent bg-[#FF7A00] text-white"
                  : "border-[#FF7A00]/40 bg-white text-[#D85E00] hover:bg-[#FF7A00]/10"
              )}
            >
              {filter.label}
            </button>
          ))}
        </div>
        <div className="flex flex-wrap gap-2 text-xs text-[#2F3A4A]/80">
          <label className="inline-flex items-center gap-2 rounded-full border border-[#FF7A00]/30 bg-white px-3 py-1">
            <span className="font-semibold text-[#D85E00]">
              {copy.filters.languageLabel}
            </span>
            <select
              value={languageFilter}
              onChange={(event) => setLanguageFilter(event.target.value)}
              className="bg-transparent text-[#2F3A4A] focus:outline-none"
              dir={lang === "ar" ? "rtl" : "ltr"}
            >
              <option value="all">{copy.filters.languageAny}</option>
              <option value="ar">{copy.filters.languageArabic}</option>
              <option value="en">{copy.filters.languageEnglish}</option>
              <option value="bilingual">{copy.filters.languageBilingual}</option>
            </select>
          </label>
          <label className="inline-flex items-center gap-2 rounded-full border border-[#FF7A00]/30 bg-white px-3 py-1">
            <span className="font-semibold text-[#D85E00]">
              {copy.filters.statusLabel}
            </span>
            <select
              value={statusFilter}
              onChange={(event) => setStatusFilter(event.target.value)}
              className="bg-transparent text-[#2F3A4A] focus:outline-none"
              dir={lang === "ar" ? "rtl" : "ltr"}
            >
              <option value="all">{copy.filters.statusAny}</option>
              <option value="recommended">{copy.filters.statusRecommended}</option>
              <option value="consider">{copy.filters.statusConsider}</option>
              <option value="excluded">{copy.filters.statusExcluded}</option>
            </select>
          </label>
          <label className="inline-flex items-center gap-2 rounded-full border border-[#FF7A00]/30 bg-white px-3 py-1">
            <span className="font-semibold text-[#D85E00]">
              {copy.filters.scoreLabel}
            </span>
            <select
              value={scoreFilter}
              onChange={(event) => setScoreFilter(event.target.value)}
              className="bg-transparent text-[#2F3A4A] focus:outline-none"
              dir={lang === "ar" ? "rtl" : "ltr"}
            >
              <option value="any">{copy.filters.scoreAny}</option>
              <option value="70">{copy.filters.score70}</option>
              <option value="80">{copy.filters.score80}</option>
            </select>
          </label>
        </div>
        {selected.length > 0 && (
          <span className="text-xs text-[#2F3A4A]/60">
            {copy.table.selectedCount.replace(
              "{count}",
              String(selected.length)
              )}
            </span>
          )}
        </div>

        <div className="mt-6 overflow-x-auto">
          <table className="min-w-full divide-y divide-[#FFE4C8] text-sm">
            <thead className="bg-[#FFF0E0] text-[#D85E00]">
              <tr>
                <th className="sticky top-0 px-3 py-2 text-start">Pin</th>
                <th className="px-3 py-2 text-start">
                  <button
                    className="inline-flex items-center gap-1"
                    onClick={() =>
                      setSortState((prev) => ({
                        key: "name",
                        direction:
                          prev.key === "name" && prev.direction === "asc"
                            ? "desc"
                            : "asc",
                      }))
                    }
                  >
                    {copy.table.columns.candidate}
                    {sortState.key === "name" &&
                      (sortState.direction === "asc" ? (
                        <ChevronUp className="h-3 w-3" />
                      ) : (
                        <ChevronDown className="h-3 w-3" />
                      ))}
                  </button>
                </th>
                <th className="px-3 py-2">
                  <button
                    className="inline-flex items-center gap-1"
                    onClick={() =>
                      setSortState((prev) => ({
                        key: "experience",
                        direction:
                          prev.key === "experience" && prev.direction === "asc"
                            ? "desc"
                            : "asc",
                      }))
                    }
                  >
                    {copy.table.columns.experience}
                    {sortState.key === "experience" &&
                      (sortState.direction === "asc" ? (
                        <ChevronUp className="h-3 w-3" />
                      ) : (
                        <ChevronDown className="h-3 w-3" />
                      ))}
                  </button>
                </th>
                <th className="px-3 py-2">
                  <button
                    className="inline-flex items-center gap-1"
                    onClick={() =>
                      setSortState((prev) => ({
                        key: "mustPercent",
                        direction:
                          prev.key === "mustPercent" && prev.direction === "asc"
                            ? "desc"
                            : "asc",
                      }))
                    }
                  >
                    {copy.table.columns.must}
                    {sortState.key === "mustPercent" &&
                      (sortState.direction === "asc" ? (
                        <ChevronUp className="h-3 w-3" />
                      ) : (
                        <ChevronDown className="h-3 w-3" />
                      ))}
                  </button>
                </th>
                <th className="px-3 py-2">
                  <button
                    className="inline-flex items-center gap-1"
                    onClick={() =>
                      setSortState((prev) => ({
                        key: "nicePercent",
                        direction:
                          prev.key === "nicePercent" && prev.direction === "asc"
                            ? "desc"
                            : "asc",
                      }))
                    }
                  >
                    {copy.table.columns.nice}
                    {sortState.key === "nicePercent" &&
                      (sortState.direction === "asc" ? (
                        <ChevronUp className="h-3 w-3" />
                      ) : (
                        <ChevronDown className="h-3 w-3" />
                      ))}
                  </button>
                </th>
                <th className="px-3 py-2">
                  <button
                    className="inline-flex items-center gap-1"
                    onClick={() =>
                      setSortState((prev) => ({
                        key: "finalScore",
                        direction:
                          prev.key === "finalScore" && prev.direction === "asc"
                            ? "desc"
                            : "asc",
                      }))
                    }
                  >
                    {copy.table.columns.final}
                    {sortState.key === "finalScore" &&
                      (sortState.direction === "asc" ? (
                        <ChevronUp className="h-3 w-3" />
                      ) : (
                        <ChevronDown className="h-3 w-3" />
                      ))}
                  </button>
                </th>
                <th className="px-3 py-2">{copy.table.columns.languages}</th>
                <th className="px-3 py-2">{copy.table.columns.lastCompany}</th>
                <th className="px-3 py-2">{copy.table.columns.notes}</th>
                <th className="px-3 py-2">{copy.table.columns.status}</th>
              </tr>
            </thead>
            <tbody className="divide-y divide-[#FFE4C8]">
              {sortedResults.length === 0 && (
                <tr>
                  <td
                    colSpan={10}
                    className="px-4 py-6 text-center text-xs text-[#2F3A4A]/60"
                  >
                    {copy.table.empty}
                  </td>
                </tr>
              )}
              {sortedResults.map((item) => {
                const narrative = buildAiNarrative(
                  item,
                  lang,
                  copy,
                  { experienceBand },
                  duplicateMap.get(item.id)
                );
<<<<<<< HEAD
                const linkBadges = extractLinkBadges(item.meta);
=======
                const linkBadges: {
                  key: string;
                  label: string;
                  url: string;
                  type: "github" | "linkedin" | "project";
                }[] = [];
                item.meta.github.forEach((url, index) => {
                  linkBadges.push({
                    key: `github-${item.id}-${index}`,
                    label: formatLinkBadgeLabel(url, "github"),
                    url,
                    type: "github",
                  });
                });
                item.meta.linkedin.forEach((url, index) => {
                  linkBadges.push({
                    key: `linkedin-${item.id}-${index}`,
                    label: formatLinkBadgeLabel(url, "linkedin"),
                    url,
                    type: "linkedin",
                  });
                });
                item.meta.projects
                  .filter((project) => project?.url)
                  .forEach((project, index) => {
                    linkBadges.push({
                      key: `project-${item.id}-${index}`,
                      label: project.label || hostLabelFromUrl(project.url!, "Link"),
                      url: project.url!,
                      type: "project",
                    });
                  });
>>>>>>> c68674d5
                return (
                  <tr key={item.id} className="bg-white/60">
                    <td className="px-3 py-3">
                      <div className="flex items-center gap-2">
                        <input
                          type="checkbox"
                          checked={selected.includes(item.id)}
                          onChange={() => toggleSelect(item.id)}
                          className="h-4 w-4 rounded border-[#FF7A00]/40 text-[#FF7A00] focus:ring-[#FF7A00]"
                        />
                        <button
                          onClick={() =>
                            setPinnedId((prev) =>
                              prev === item.id ? null : item.id
                            )
                          }
                          className={clsx(
                            "rounded-full border px-2 py-1 text-[10px] font-semibold transition",
                            pinnedId === item.id
                              ? "border-transparent bg-[#FF7A00] text-white"
                              : "border-[#FF7A00]/30 bg-white text-[#D85E00] hover:bg-[#FF7A00]/10"
                          )}
                        >
                          <Pin className="h-3 w-3" />
                        </button>
                      </div>
                    </td>
                    <td className="px-3 py-3">
                      <div className="font-semibold text-[#2F3A4A]">
                        {item.meta.displayName}
                      </div>
                      <div className="text-xs text-[#2F3A4A]/60">
                        {item.fileName}
                      </div>
                    </td>
                    <td className="px-3 py-3 text-center text-sm text-[#2F3A4A]">
                      {item.meta.yearsExperience != null
                        ? `${item.meta.yearsExperience}`
                        : "—"}
                    </td>
                    <td className="px-3 py-3">
                      <div className="rounded-full bg-[#FF7A00]/10 px-2 py-1 text-center text-xs font-semibold text-[#D85E00]">
                        {formatPercent(item.scores.mustPercent)}%
                      </div>
                    </td>
                    <td className="px-3 py-3">
                      <div className="rounded-full border border-[#F3C969]/40 bg-[#FDF3C4]/80 px-2 py-1 text-center text-xs font-semibold text-[#8B5E00]">
                        {formatPercent(item.scores.nicePercent)}%
                      </div>
                    </td>
                    <td className="px-3 py-3">
                      <div className="rounded-full bg-[#16A34A]/10 px-2 py-1 text-center text-xs font-semibold text-[#0f5132]">
                        {formatPercent(item.scores.finalScore)}%
                      </div>
                    </td>
                    <td className="px-3 py-3 text-xs text-[#2F3A4A]/70">
                      {item.meta.languages.length
                        ? item.meta.languages.join(" • ")
                        : "—"}
                    </td>
                    <td className="px-3 py-3 text-xs text-[#2F3A4A]/70">
                      {item.meta.lastCompany || "—"}
                    </td>
                    <td className="px-3 py-3 text-xs text-[#2F3A4A]/80">
                      <div className="space-y-2">
                        <div className="inline-flex items-center gap-2 rounded-full bg-gradient-to-r from-[#FFF4E5] via-[#FFE8CC] to-[#FFF4E5] px-3 py-1 text-[11px] font-semibold text-[#9A3412] shadow-sm transition hover:shadow-md animate-[pulse_7s_ease-in-out_infinite]">
                          <Sparkles className="h-3.5 w-3.5 text-[#ff7a00]" />
                          <span>{narrative.summary}</span>
                        </div>
                        {narrative.strengths.length > 0 && (
                          <div className="flex flex-wrap gap-1.5">
                            {narrative.strengths.map((line, index) => (
                              <span
                                key={`strength-${item.id}-${index}`}
                                className="rounded-full bg-[#16A34A]/10 px-3 py-1 text-[10px] font-semibold text-[#0f5132] shadow-sm"
                              >
                                {line}
                              </span>
                            ))}
                          </div>
                        )}
                        {narrative.weaknesses.length > 0 && (
                          <div className="flex flex-wrap gap-1.5">
                            {narrative.weaknesses.map((line, index) => (
                              <span
                                key={`weakness-${item.id}-${index}`}
                                className="rounded-full bg-[#FEF3C7] px-3 py-1 text-[10px] font-medium text-[#92400E] shadow-sm"
                              >
                                {line}
                              </span>
                            ))}
                          </div>
                        )}
                        {linkBadges.length > 0 && (
                          <div className="flex flex-wrap gap-1.5">
<<<<<<< HEAD
                            {linkBadges.map((badge, index) => (
                              <a
                                key={`${item.id}-${badge.type}-${index}`}
=======
                            {linkBadges.map((badge) => (
                              <a
                                key={badge.key}
>>>>>>> c68674d5
                                href={badge.url}
                                target="_blank"
                                rel="noopener noreferrer"
                                className="inline-flex items-center gap-1 rounded-full border border-[#FF7A00]/30 bg-white/80 px-3 py-1 text-[10px] font-semibold text-[#B34A00] transition hover:border-[#FF7A00] hover:text-[#D85E00]"
                              >
                                {badge.type === "github" ? (
                                  <Github className="h-3.5 w-3.5" />
                                ) : badge.type === "linkedin" ? (
                                  <Linkedin className="h-3.5 w-3.5" />
                                ) : (
                                  <Link2 className="h-3.5 w-3.5" />
                                )}
                                <span>{badge.label}</span>
                              </a>
                            ))}
                          </div>
                        )}
                      </div>
                    </td>
                    <td className="px-3 py-3">
                      <span
                        className={clsx(
                          "inline-flex items-center rounded-full px-3 py-1 text-xs font-semibold",
                          getStatusBadgeClass(
                            item.scores,
                            Boolean(item.scores.duplicateOf)
                          )
                        )}
                      >
                        {
                          copy.statuses[
                            item.scores.duplicateOf
                              ? "duplicate"
                              : item.scores.status
                          ]
                        }
                      </span>
                    </td>
                  </tr>
                );
              })}
            </tbody>
          </table>
        </div>
      </section>

      <AnimatePresence>
        {comparisonOpen && (
          <motion.div
            initial={{ opacity: 0 }}
            animate={{ opacity: 1 }}
            exit={{ opacity: 0 }}
            className="fixed inset-0 z-50 flex items-center justify-center bg-black/40 px-4 py-10"
          >
            <motion.div
              initial={{ scale: 0.95, opacity: 0 }}
              animate={{ scale: 1, opacity: 1 }}
              exit={{ scale: 0.95, opacity: 0 }}
              className="relative max-h-[85vh] w-full max-w-5xl overflow-auto rounded-3xl border border-[#FFD7B0] bg-white p-6 shadow-xl"
            >
              <div className="flex items-center justify-between">
                <div>
                  <h3 className="text-lg font-semibold text-[#D85E00]">
                    {copy.comparison.title}
                  </h3>
                  <p className="text-xs text-[#2F3A4A]/60">
                    {comparisonCandidates.length < 2
                      ? copy.comparison.empty
                      : copy.steps.step4Hint}
                  </p>
                </div>
                <button
                  onClick={() => setComparisonOpen(false)}
                  className="inline-flex items-center gap-2 rounded-full bg-[#FF7A00] px-3 py-1 text-xs font-semibold text-white"
                >
                  <X className="h-3 w-3" /> {copy.comparison.close}
                </button>
              </div>

              {comparisonCandidates.length >= 2 && (
                <div className="mt-6 grid gap-4 sm:grid-cols-2">
                  {comparisonCandidates.map((item) => {
                  const narrative = buildAiNarrative(
                    item,
                    lang,
                    copy,
                    { experienceBand },
                    duplicateMap.get(item.id)
                  );
                  const linkBadges = extractLinkBadges(item.meta);
                  const skillChips = collectTopSkillChips(item);
                  return (
                    <div
                      key={item.id}
                      className="rounded-2xl border border-[#FFE4C8] bg-white/90 p-4 shadow-sm"
                    >
                        <div className="flex items-center justify-between">
                          <div>
                            <div className="text-sm font-semibold text-[#2F3A4A]">
                              {item.meta.displayName}
                            </div>
                            <div className="text-xs text-[#2F3A4A]/60">
                              {item.meta.yearsExperience != null
                                ? `${item.meta.yearsExperience} yrs`
                                : "—"}
                            </div>
                          </div>
                          <span
                            className={clsx(
                              "rounded-full px-3 py-1 text-xs font-semibold",
                              getStatusBadgeClass(
                                item.scores,
                                Boolean(item.scores.duplicateOf)
                              )
                            )}
                          >
                            {
                              copy.statuses[
                                item.scores.duplicateOf
                                  ? "duplicate"
                                  : item.scores.status
                              ]
                            }
                          </span>
                        </div>
                        <div className="mt-3 grid gap-3 text-xs text-[#2F3A4A]/70">
                          <div>
                            <div className="font-semibold text-[#D85E00]">
                              {copy.comparison.recommendation}
                            </div>
                            <div className="mt-2 inline-flex items-center gap-2 rounded-full bg-gradient-to-r from-[#FFF4E5] via-[#FFE8CC] to-[#FFF4E5] px-3 py-1 text-[11px] font-semibold text-[#9A3412] shadow-sm">
                              <Sparkles className="h-3.5 w-3.5 text-[#ff7a00]" />
                              <span>{narrative.summary}</span>
                            </div>
                          </div>
                          <div className="rounded-xl bg-[#FFF9F0] p-3 text-[11px] text-[#9A3412] shadow-inner">
                            <div className="font-semibold text-[#B34A00]">
                              {copy.comparison.scorecard.heading}
                            </div>
                            <div className="mt-2 grid grid-cols-3 gap-3">
                              <div>
                                <div className="text-[10px] font-semibold uppercase tracking-wide text-[#b34a00]/70">
                                  {copy.comparison.scorecard.final}
                                </div>
                                <div className="text-base font-bold text-[#D85E00]">
                                  {formatPercent(item.scores.finalScore)}%
                                </div>
                              </div>
                              <div>
                                <div className="text-[10px] font-semibold uppercase tracking-wide text-[#b34a00]/70">
                                  {copy.comparison.scorecard.must}
                                </div>
                                <div className="text-base font-bold text-[#B34A00]">
                                  {formatPercent(item.scores.mustPercent)}%
                                </div>
                              </div>
                              <div>
                                <div className="text-[10px] font-semibold uppercase tracking-wide text-[#b34a00]/70">
                                  {copy.comparison.scorecard.nice}
                                </div>
                                <div className="text-base font-bold text-[#B35C00]">
                                  {formatPercent(item.scores.nicePercent)}%
                                </div>
                              </div>
                            </div>
                          </div>
                          <div>
                            <div className="font-semibold text-[#D85E00]">
                              {copy.comparison.languages}
                            </div>
                            {item.meta.languages.length ? (
                              <div className="mt-1 flex flex-wrap gap-1.5">
                                {item.meta.languages.map((language, index) => (
                                  <span
                                    key={`modal-lang-${item.id}-${index}`}
                                    className="rounded-full bg-[#FFE8CC] px-3 py-1 text-[10px] font-semibold text-[#9A3412] shadow-sm"
                                  >
                                    {language}
                                  </span>
                                ))}
                              </div>
                            ) : (
                              <p className="text-[#2F3A4A]/50">—</p>
                            )}
                          </div>
                          <div>
                            <div className="font-semibold text-[#D85E00]">
                              {copy.comparison.skills}
                            </div>
                            {skillChips.length ? (
                              <div className="mt-1 flex flex-wrap gap-1.5">
                                {skillChips.map((chip, index) => {
                                  const chipScore = Math.round(chip.score * 10) / 10;
                                  const display = Number.isInteger(chipScore)
                                    ? `${chipScore.toFixed(0)}/10`
                                    : `${chipScore.toFixed(1)}/10`;
                                  return (
                                    <span
                                      key={`modal-skill-${item.id}-${index}`}
                                      className={clsx(
                                        "rounded-full px-3 py-1 text-[10px] font-semibold shadow-sm",
                                        chip.mustHave
                                          ? "bg-[#FFEDD5] text-[#B45309]"
                                          : "bg-[#FDF3C4] text-[#8B5E00]"
                                      )}
                                    >
                                      {chip.label} • {display}
                                    </span>
                                  );
                                })}
                              </div>
                            ) : (
                              <p className="text-[#2F3A4A]/50">—</p>
                            )}
                          </div>
                          <div>
                            <div className="font-semibold text-[#D85E00]">
                              {copy.comparison.links}
                            </div>
                            {linkBadges.length ? (
                              <div className="mt-1 flex flex-wrap gap-1.5">
                                {linkBadges.map((badge, index) => (
                                  <a
                                    key={`modal-link-${item.id}-${index}`}
                                    href={badge.url}
                                    target="_blank"
                                    rel="noopener noreferrer"
                                    className="inline-flex items-center gap-1 rounded-full border border-[#FF7A00]/30 bg-white/80 px-3 py-1 text-[10px] font-semibold text-[#B34A00] transition hover:border-[#FF7A00] hover:text-[#D85E00]"
                                  >
                                    {badge.type === "github" ? (
                                      <Github className="h-3.5 w-3.5" />
                                    ) : badge.type === "linkedin" ? (
                                      <Linkedin className="h-3.5 w-3.5" />
                                    ) : (
                                      <Link2 className="h-3.5 w-3.5" />
                                    )}
                                    <span>{badge.label}</span>
                                  </a>
                                ))}
                              </div>
                            ) : (
                              <p className="text-[#2F3A4A]/50">—</p>
                            )}
                          </div>
                          <div>
                            <div className="font-semibold text-[#16A34A]">
                              {copy.comparison.strengths}
                            </div>
                            {narrative.strengths.length ? (
                              <div className="mt-1 flex flex-wrap gap-1.5">
                                {narrative.strengths.map((line, index) => (
                                  <span
                                    key={`modal-strength-${item.id}-${index}`}
                                    className="rounded-full bg-[#16A34A]/10 px-3 py-1 text-[10px] font-semibold text-[#0f5132] shadow-sm"
                                  >
                                    {line}
                                  </span>
                                ))}
                              </div>
                            ) : (
                              <p className="text-[#2F3A4A]/50">—</p>
                            )}
                          </div>
                          <div>
                            <div className="font-semibold text-[#D85E00]">
                              {copy.comparison.weaknesses}
                            </div>
                            {narrative.weaknesses.length ? (
                              <div className="mt-1 flex flex-wrap gap-1.5">
                                {narrative.weaknesses.map((line, index) => (
                                  <span
                                    key={`modal-weakness-${item.id}-${index}`}
                                    className="rounded-full bg-[#FEF3C7] px-3 py-1 text-[10px] font-medium text-[#92400E] shadow-sm"
                                  >
                                    {line}
                                  </span>
                                ))}
                              </div>
                            ) : (
                              <p className="text-[#2F3A4A]/50">—</p>
                            )}
                          </div>
                        </div>
                      </div>
                    );
                  })}
                </div>
              )}
            </motion.div>
          </motion.div>
        )}
      </AnimatePresence>
    </div>
  );
}<|MERGE_RESOLUTION|>--- conflicted
+++ resolved
@@ -2865,9 +2865,6 @@
                   { experienceBand },
                   duplicateMap.get(item.id)
                 );
-<<<<<<< HEAD
-                const linkBadges = extractLinkBadges(item.meta);
-=======
                 const linkBadges: {
                   key: string;
                   label: string;
@@ -2900,7 +2897,6 @@
                       type: "project",
                     });
                   });
->>>>>>> c68674d5
                 return (
                   <tr key={item.id} className="bg-white/60">
                     <td className="px-3 py-3">
@@ -2996,15 +2992,9 @@
                         )}
                         {linkBadges.length > 0 && (
                           <div className="flex flex-wrap gap-1.5">
-<<<<<<< HEAD
-                            {linkBadges.map((badge, index) => (
-                              <a
-                                key={`${item.id}-${badge.type}-${index}`}
-=======
                             {linkBadges.map((badge) => (
                               <a
                                 key={badge.key}
->>>>>>> c68674d5
                                 href={badge.url}
                                 target="_blank"
                                 rel="noopener noreferrer"

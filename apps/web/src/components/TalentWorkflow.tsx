"use client";

import * as React from "react";
import clsx from "clsx";
import { AnimatePresence, motion } from "framer-motion";
import {
  AlertTriangle,
  Award,
  BarChart3,
  CheckCircle2,
  ChevronDown,
  ChevronUp,
  Columns2,
  Download,
  FileOutput,
  FileText,
  Filter,
  Loader2,
  Sparkles,
  Pin,
  RefreshCw,
  Trash2,
  UploadCloud,
  Users,
  X,
} from "lucide-react";
import { cvApi } from "@/services/api/cv";
import { jobsApi, type JobRequirement } from "@/services/api/jobs";
import {
  analysesApi,
  type Analysis,
  type ImproveResponse,
} from "@/services/api/analyses";
import type { Lang } from "@/lib/i18n";
import { useLang } from "@/lib/use-lang";

type UploadStatus =
  | "pending"
  | "uploading"
  | "analysing"
  | "success"
  | "error"
  | "duplicate";

type UploadItem = {
  id: string;
  file: File;
  name: string;
  size: number;
  status: UploadStatus;
  message?: string;
  cvId?: string;
  resultId?: string;
};

type CandidateMeta = {
  displayName: string;
  email?: string;
  phone?: string;
  location?: string;
  languages: string[];
  yearsExperience?: number;
  lastCompany?: string;
  projects: { label: string; url?: string }[];
  github: string[];
  linkedin: string[];
  textLength: number;
  summaryLine?: string;
  qualitySignals: string[];
};

type CandidateScores = {
  mustPercent: number;
  nicePercent: number;
  experienceScore: number;
  experienceStatus: "within" | "below" | "above" | "unknown";
  qualityScore: number;
  finalScore: number;
  gatePassed: boolean;
  status: "recommended" | "consider" | "excluded";
  missingMust: string[];
  duplicateOf?: string;
};

type CandidateResult = {
  id: string;
  uploadId: string;
  cvId: string;
  fileName: string;
  meta: CandidateMeta;
  scores: CandidateScores;
  analysis: Analysis & { message?: string };
  ai?: Pick<ImproveResponse, "summary" | "suggestions" | "metrics"> | null;
};

type SortKey =
  | "finalScore"
  | "mustPercent"
  | "nicePercent"
  | "experience"
  | "name"
  | "status";

type JobTemplate = {
  id: string;
  title: string;
  description: string;
  must: string[];
  nice: string[];
  experienceBand?: string | null;
  level?: string | null;
  contract?: string | null;
  languages: string[];
};

type ExperienceBand = {
  id: string;
  label: { ar: string; en: string };
  min: number;
  max: number | null;
};

type Option = { id: string; label: { ar: string; en: string } };
type SkillSuggestion = { id: string; label: string };

const getOptionLabel = (option: Option, lang: Lang) =>
  option.label?.[lang] ?? option.label?.ar ?? option.label?.en ?? option.id;

const experienceBands: ExperienceBand[] = [
  { id: "0-1", label: { ar: "0 - 1 سنة", en: "0-1 years" }, min: 0, max: 1 },
  { id: "2-4", label: { ar: "2 - 4 سنوات", en: "2-4 years" }, min: 2, max: 4 },
  { id: "5-8", label: { ar: "5 - 8 سنوات", en: "5-8 years" }, min: 5, max: 8 },
  { id: "9+", label: { ar: "9+ سنوات", en: "9+ years" }, min: 9, max: null },
];

const levelOptions: Option[] = [
  { id: "junior", label: { ar: "Junior", en: "Junior" } },
  { id: "mid", label: { ar: "Mid", en: "Mid" } },
  { id: "senior", label: { ar: "Senior", en: "Senior" } },
  { id: "lead", label: { ar: "Lead", en: "Lead" } },
];

const contractOptions: Option[] = [
  { id: "fulltime", label: { ar: "دوام كامل", en: "Full-time" } },
  { id: "parttime", label: { ar: "دوام جزئي", en: "Part-time" } },
  { id: "contract", label: { ar: "عقد/فريلانس", en: "Contract" } },
  { id: "remote", label: { ar: "عن بُعد", en: "Remote" } },
];

const languageOptions: Option[] = [
  { id: "ar", label: { ar: "العربية", en: "Arabic" } },
  { id: "en", label: { ar: "الإنجليزية", en: "English" } },
  { id: "fr", label: { ar: "الفرنسية", en: "French" } },
  { id: "de", label: { ar: "الألمانية", en: "German" } },
  { id: "es", label: { ar: "الإسبانية", en: "Spanish" } },
];

const mustSuggestions: SkillSuggestion[] = [
  { id: "react", label: "React" },
  { id: "node", label: "Node.js" },
  { id: "typescript", label: "TypeScript" },
  { id: "rest", label: "REST APIs" },
  { id: "sql", label: "SQL" },
  { id: "docker", label: "Docker" },
  { id: "testing", label: "Testing / Jest" },
];

const niceSuggestions: SkillSuggestion[] = [
  { id: "next", label: "Next.js" },
  { id: "graphql", label: "GraphQL" },
  { id: "aws", label: "AWS" },
  { id: "gcp", label: "GCP" },
  { id: "tailwind", label: "Tailwind CSS" },
  { id: "ci", label: "CI/CD" },
  { id: "design", label: "UX Collaboration" },
];

const COPY = {
  ar: {
    hero: {
      badge: "AI Workflow",
      title: "مساعد مطابقة السِيَر الذاتية مع الوظائف",
      subtitle:
        "حوّل توصيف الوظيفة وتحليل السير الذاتية إلى لوحة واحدة برتقالية احترافية — جاهزة للإطلاق التجاري.",
    },
    steps: {
      step1: "الخطوة 1: توصيف الوظيفة",
      step1Hint:
        "حقول واضحة + شرائح لتحديد المهارات، الخبرة، المستوى، نوع التعاقد واللغة.",
      step2: "الخطوة 2: الرفع والفرز",
      step2Hint:
        "اسحب ما يصل إلى 50 ملف CV، مع كشف تلقائي للتكرار وإمكانية إعادة المحاولة.",
      step3: "الخطوة 3: النتائج الذكية",
      step3Hint: "جدول قابل للفرز والتصفية مع شريط إجراءات ثابت أعلى النتائج.",
      step4: "الخطوة 4: صفحة المقارنة",
      step4Hint: "قارن 2-4 مرشحين جنباً إلى جنب مع نقاط القوة والضعف والتوصية.",
      step5: "الخطوة 5: تقرير مختصر",
      step5Hint: "زر واحد لتوليد تقرير مدير التوظيف بصفحة واحدة.",
    },
    fields: {
      jobTitle: "عنوان الوظيفة",
      jobTitlePlaceholder: "مثال: مطوّر React متقدم",
      jobDescription: "وصف مختصر",
      jobDescriptionPlaceholder:
        "املأ المسؤوليات الأساسية، التقنيات اليومية، ومن ستعمل معه...",
      mustHave: "مهارات Must-have",
      niceToHave: "مهارات Nice-to-have",
      chipHint: "اكتب واضغط Enter لإضافة شريحة جديدة.",
      experience: "الخبرة المطلوبة",
      level: "المستوى",
      contract: "نوع التعاقد",
      languages: "اللغة",
      templates: "قوالب محفوظة",
      loadTemplate: "استدعاء",
      noTemplates: "لا توجد قوالب بعد — احفظ أول توصيف لاستعادته لاحقًا.",
    },
    buttons: {
      saveTemplate: "حفظ التوصيف",
      startAnalysis: "ابدأ التحليل",
      runBatch: "ابدأ التحليل الجماعي",
      retry: "إعادة المحاولة",
      remove: "إزالة",
      selectBest: "اختيار أفضل 3",
      compare: "مقارنة المختارين",
      exportPdf: "تصدير PDF",
      exportCsv: "تصدير CSV",
      managerReport: "تقرير مدير التوظيف",
      close: "إغلاق",
    },
    uploads: {
      dropLabel: "اسحب الملفات هنا",
      browse: "اختر ملفات",
      limit: "حتى 50 ملف (PDF أو DOC/DOCX)",
      counter: "عدد الملفات",
      status: {
        pending: "بانتظار",
        uploading: "جاري الرفع",
        analysing: "جاري التحليل",
        success: "تم الاستخراج",
        error: "فشل",
        duplicate: "مكرر",
      },
      duplicateReason: "تكرار بناءً على {reason}.",
      ready: "جاهز للتحليل.",
    },
    table: {
      columns: {
        candidate: "الاسم",
        experience: "الخبرة (سنوات)",
        must: "تطابق Must-have %",
        nice: "تطابق Nice-to-have %",
        final: "الدرجة النهائية",
        languages: "اللغات",
        lastCompany: "آخر شركة",
        notes: "ملاحظات الذكاء الاصطناعي",
        status: "الحالة",
      },
      filtersTitle: "فلاتر سريعة",
      empty: "ابدأ التحليل لعرض النتائج.",
      selectedCount: "تم اختيار {count} مرشح.",
    },
    statuses: {
      recommended: "مُوصى به",
      consider: "قابل للمقابلة",
      excluded: "مستبعد",
      duplicate: "مكرر",
    },
    filters: {
      mustGate: "استبعاد غير المستوفين للـMust-have",
      exp24: "خبرة 2-4 سنوات",
      react: "يتقن React",
      recommended: "موصى به فقط",
    },
    insights: {
      summary: {
        recommended: "مرشح موصى به بدرجة {score}%.",
        consider: "قابل للمقابلة بدرجة {score}%.",
        excluded: "تم استبعاده بدرجة {score}%.",
        duplicate: "مكرر لنفس المتقدم ({name}).",
      },
      gateFail: "لم يحقق 80% من مهارات الـMust-have.",
      strengths: {
        must: "حقق {value}% من متطلبات الـMust-have.",
        nice: "أظهر {value}% من مهارات Nice-to-have.",
        experience: "خبرته ({value} سنة) ضمن النطاق المطلوب.",
        languages: "يتحدث {value}.",
        projects: "يملك {value} مشاريع أو روابط موثوقة.",
        quality: "تنسيق السيرة واضح ومنظم.",
        skill: "مهارة {value} بدرجة {score}/10.",
      },
      weaknesses: {
        experienceLow: "الخبرة ({value} سنة) أقل من المطلوب ({target}).",
        experienceHigh: "الخبرة أعلى من النطاق المطلوب.",
        qualityLow: "تنسيق السيرة يحتاج تحسين.",
        missingMust: "يفتقد: {items}.",
        aiGaps: "مجالات للتحسين: {items}.",
        aiSuggestion: "اقتراح تحسين: {item}.",
      },
    },
    comparison: {
      title: "مقارنة المرشحين",
      empty: "اختر على الأقل مرشحين للمقارنة.",
      strengths: "نقاط القوة",
      weaknesses: "نقاط الضعف",
      skills: "المهارات",
      experience: "الخبرة",
      projects: "المشاريع والروابط",
      recommendation: "التوصية",
      close: "إغلاق المقارنة",
    },
    report: {
      generated: "تم فتح التقرير في نافذة جديدة للطباعة.",
    },
    notifications: {
      saved: "تم حفظ التوصيف كقالب.",
      jobCreated: "تم حفظ الوظيفة وجاهزة للتحليل.",
      processing: "جاري تحليل السير الذاتية...",
      finished: "اكتمل تحليل جميع الملفات.",
      duplicate: "تم رصد ملف مكرر وتم وضع علامة عليه.",
      error: "حدث خطأ: {message}",
      limitReached: "تم الوصول إلى الحد الأقصى (50 ملف).",
      addedFiles: "تمت إضافة {count} ملفات.",
    },
    managerReport: {
      title: "تقرير مدير التوظيف",
      intro: "أفضل {count} مرشحين بعد التحليل الجماعي.",
      ranking: "الترتيب",
      reason: "سبب الاختيار",
      risks: "المخاطر",
    },
  },
  en: {
    hero: {
      badge: "AI Workflow",
      title: "Precision talent intelligence",
      subtitle:
        "Define the job, drop up to 50 resumes, and deliver explainable scoring in minutes — production ready.",
    },
    steps: {
      step1: "Step 1: Job definition",
      step1Hint:
        "Structured fields and chips for must-have skills, experience, level, contract and languages.",
      step2: "Step 2: Upload & triage",
      step2Hint:
        "Drag & drop up to 50 CVs with duplicate detection and retry handling.",
      step3: "Step 3: Smart results",
      step3Hint: "Sortable table with quick filters and action bar.",
      step4: "Step 4: Comparison view",
      step4Hint:
        "Compare 2–4 candidates side by side with strengths and weaknesses.",
      step5: "Step 5: Manager report",
      step5Hint: "Generate a one-page summary ready to share.",
    },
    fields: {
      jobTitle: "Job title",
      jobTitlePlaceholder: "Example: Senior React Engineer",
      jobDescription: "Short description",
      jobDescriptionPlaceholder:
        "Outline responsibilities, tech stack, team context and success metrics...",
      mustHave: "Must-have skills",
      niceToHave: "Nice-to-have skills",
      chipHint: "Type and press Enter to add a chip.",
      experience: "Experience",
      level: "Seniority",
      contract: "Contract type",
      languages: "Language",
      templates: "Saved templates",
      loadTemplate: "Load",
      noTemplates:
        "No templates yet — save the first definition to reuse it later.",
    },
    buttons: {
      saveTemplate: "Save template",
      startAnalysis: "Start analysis",
      runBatch: "Run bulk analysis",
      retry: "Retry",
      remove: "Remove",
      selectBest: "Pick top 3",
      compare: "Compare selected",
      exportPdf: "Export PDF",
      exportCsv: "Export CSV",
      managerReport: "Manager report",
      close: "Close",
    },
    uploads: {
      dropLabel: "Drop files here",
      browse: "browse",
      limit: "Up to 50 files (PDF or DOC/DOCX)",
      counter: "Files",
      status: {
        pending: "Pending",
        uploading: "Uploading",
        analysing: "Analysing",
        success: "Parsed",
        error: "Failed",
        duplicate: "Duplicate",
      },
      duplicateReason: "Duplicate detected based on {reason}.",
      ready: "Ready to analyse.",
    },
    table: {
      columns: {
        candidate: "Candidate",
        experience: "Experience (years)",
        must: "Must-have %",
        nice: "Nice-to-have %",
        final: "Final score",
        languages: "Languages",
        lastCompany: "Last company",
        notes: "AI notes",
        status: "Status",
      },
      filtersTitle: "Quick filters",
      empty: "Run the analysis to populate the table.",
      selectedCount: "{count} candidates selected.",
    },
    statuses: {
      recommended: "Recommended",
      consider: "Interview",
      excluded: "Excluded",
      duplicate: "Duplicate",
    },
    filters: {
      mustGate: "Hide must-have failures",
      exp24: "Experience 2-4 years",
      react: "Strong in React",
      recommended: "Recommended only",
    },
    insights: {
      summary: {
        recommended: "Recommended with a {score}% score.",
        consider: "Interview with a {score}% score.",
        excluded: "Excluded with a {score}% score.",
        duplicate: "Duplicate of {name}.",
      },
      gateFail: "Did not reach 80% of must-have skills.",
      strengths: {
        must: "Matched {value}% of must-have skills.",
        nice: "Matched {value}% of nice-to-have skills.",
        experience: "Experience ({value} yrs) matches the required band.",
        languages: "Speaks {value}.",
        projects: "Has {value} relevant projects or links.",
        quality: "Resume is well structured and clear.",
        skill: "Skill {value} scored {score}/10.",
      },
      weaknesses: {
        experienceLow:
          "Experience ({value} yrs) is below the target ({target}).",
        experienceHigh: "Experience exceeds the target range.",
        qualityLow: "Resume formatting needs improvement.",
        missingMust: "Missing: {items}.",
        aiGaps: "Improve: {items}.",
        aiSuggestion: "AI recommendation: {item}.",
      },
    },
    comparison: {
      title: "Candidate comparison",
      empty: "Pick at least two candidates to compare.",
      strengths: "Strengths",
      weaknesses: "Weaknesses",
      skills: "Skills",
      experience: "Experience",
      projects: "Projects & links",
      recommendation: "Recommendation",
      close: "Close comparison",
    },
    report: {
      generated: "Report opened in a new tab ready for print/PDF.",
    },
    notifications: {
      saved: "Job definition saved as template.",
      jobCreated: "Job saved and ready to analyse.",
      processing: "Analysing uploaded CVs...",
      finished: "All files analysed.",
      duplicate: "Duplicate detected and flagged.",
      error: "Error: {message}",
      limitReached: "Maximum number of files reached (50).",
      addedFiles: "Added {count} files.",
    },
    managerReport: {
      title: "Hiring manager report",
      intro: "Top {count} candidates based on bulk analysis.",
      ranking: "Ranking",
      reason: "Why selected",
      risks: "Risks",
    },
  },
} as const;

type CopyKey = (typeof COPY)[keyof typeof COPY];

const TEMPLATES_KEY = "job-templates-v2";
const MAX_FILES = 50;

function randomId() {
  return Math.random().toString(36).slice(2);
}

function formatPercent(value: number): string {
  const rounded = Number(value.toFixed(1));
  return Number.isInteger(rounded)
    ? String(Math.round(rounded))
    : rounded.toFixed(1);
}

function formatBytes(size: number): string {
  if (!size) return "0";
  const units = ["B", "KB", "MB", "GB"];
  const idx = Math.min(
    units.length - 1,
    Math.floor(Math.log(size) / Math.log(1024))
  );
  const value = size / 1024 ** idx;
  return `${value.toFixed(idx === 0 ? 0 : value < 10 ? 1 : 0)} ${units[idx]}`;
}

function normalizePhone(value?: string): string | undefined {
  if (!value) return undefined;
  return value.replace(/[^\d+]/g, "");
}

function formatList(items: string[], lang: Lang): string {
  if (!items.length) return "";
  return lang === "ar" ? items.join("، ") : items.join(", ");
}

function fmt(
  template: string,
  replacements: Record<string, string | number>
): string {
  let out = template;
  for (const [key, value] of Object.entries(replacements)) {
    out = out.replace(new RegExp(`\\{${key}\\}`, "g"), String(value));
  }
  return out;
}

function detectLanguages(text: string): string[] {
  const found = new Set<string>();
  const pairs: [RegExp, string][] = [
    [/english|ingles/i, "English"],
    [/arabic|العربية/i, "Arabic"],
    [/french|français|الفرنسية/i, "French"],
    [/german|deutsch|الألمانية/i, "German"],
    [/spanish|español|الإسبانية/i, "Spanish"],
  ];
  for (const [regex, label] of pairs) {
    if (regex.test(text)) found.add(label);
  }
  return Array.from(found);
}

function parseCandidateMeta(
  text: string | null | undefined,
  fallbackName: string,
  cvLang?: string | null
): CandidateMeta {
  const safeText = text ? text.replace(/\r/g, "") : "";
  const lines = safeText
    .split(/\n+/)
    .map((l) => l.trim())
    .filter(Boolean);

  const displayName = lines[0]?.replace(/[#*•\-]/g, "").trim() || fallbackName;

  const emailMatch = safeText.match(/[A-Z0-9._%+-]+@[A-Z0-9.-]+\.[A-Z]{2,}/gi);
  const phoneMatch = safeText.match(/\+?[0-9][0-9\s().-]{6,}/g);

  const locationMatch = safeText.match(/(?:Location|الموقع)[:\s]+([^\n]+)/i);

  const experienceMatch = safeText.match(
    /(\d{1,2})\s*(?:years?|yrs?|سن(?:ة|وات)|عام|خبرة)/gi
  );
  const yearsExperience = experienceMatch
    ?.map((token) => Number(token.replace(/[^0-9]/g, "")))
    .filter((n) => !Number.isNaN(n))
    .reduce((acc, curr) => Math.max(acc, curr), 0);

  const companyMatch = safeText.match(
    /(?:Company|Employer|شركة)[:\s]+([^\n]+)/i
  );
  let lastCompany = companyMatch?.[1]?.trim();
  if (!lastCompany) {
    const atMatch = safeText.match(/\b(?:at|@)\s+([A-Z][\w& ]{2,40})/);
    if (atMatch) lastCompany = atMatch[1].trim();
  }

  const linkMatches = safeText.match(/https?:\/\/[^\s)]+/gi) || [];
  const github = linkMatches.filter((url) => /github\.com/i.test(url));
  const linkedin = linkMatches.filter((url) => /linkedin\.com/i.test(url));
  const projectLinks = linkMatches
    .filter((url) => !github.includes(url) && !linkedin.includes(url))
    .slice(0, 5)
    .map((url, idx) => ({ label: `Link ${idx + 1}`, url }));

  const detectedLanguages = detectLanguages(safeText);
  if (cvLang) {
    const mapped = languageOptions.find((l) => l.id === cvLang)?.label.en;
    if (mapped) detectedLanguages.unshift(mapped);
  }

  const summaryLine =
    lines.find((line) => /summary|objective|ملخص/i.test(line)) || lines[1];

  const qualitySignals: string[] = [];
  if (/summary|objective|ملخص/i.test(safeText)) qualitySignals.push("sections");
  if (/experience|projects|education|skills|الخبرات|المهارات/i.test(safeText))
    qualitySignals.push("headings");
  if (/-\s|•\s|●\s/.test(safeText)) qualitySignals.push("bullets");

  return {
    displayName,
    email: emailMatch?.[0],
    phone: phoneMatch?.[0],
    location: locationMatch?.[1]?.trim(),
    languages: Array.from(new Set(detectedLanguages)).slice(0, 5),
    yearsExperience: yearsExperience
      ? Math.min(yearsExperience, 40)
      : undefined,
    lastCompany,
    projects: projectLinks,
    github,
    linkedin,
    textLength: safeText.length,
    summaryLine,
    qualitySignals,
  };
}

function computeQualityScore(meta: CandidateMeta): {
  score: number;
  signals: string[];
} {
  let score = 0;
  const signals: string[] = [];
  if (meta.textLength > 2000) {
    score += 40;
    signals.push("detail");
  } else if (meta.textLength > 900) {
    score += 28;
    signals.push("detail");
  } else if (meta.textLength > 300) {
    score += 18;
  }

  if (meta.qualitySignals.includes("sections")) {
    score += 24;
    signals.push("sections");
  }
  if (meta.qualitySignals.includes("bullets")) {
    score += 16;
    signals.push("bullets");
  }
  if (meta.email && meta.phone) {
    score += 10;
    signals.push("contact");
  } else if (meta.email || meta.phone) {
    score += 6;
  }
  if (meta.languages.length > 1) {
    score += 10;
    signals.push("languages");
  }
  if (meta.projects.length > 0) {
    score += 8;
    signals.push("projects");
  }

  return { score: Math.min(100, Math.round(score)), signals };
}

function computeExperienceScore(
  years: number | undefined,
  bandId: string | null
): { score: number; status: "within" | "below" | "above" | "unknown" } {
  if (!bandId) {
    if (years == null) return { score: 60, status: "unknown" };
    return {
      score: Math.min(100, Math.round(Math.min(years * 15, 90))),
      status: "unknown",
    };
  }
  const band = experienceBands.find((b) => b.id === bandId);
  if (!band) return { score: 60, status: "unknown" };
  if (years == null) return { score: 55, status: "unknown" };

  if (years >= band.min && (band.max == null || years <= band.max)) {
    return { score: 100, status: "within" };
  }
  if (years < band.min) {
    const diff = band.min - years;
    const score = Math.max(25, Math.round(100 - diff * 18));
    return { score, status: "below" };
  }
  if (band.max != null && years > band.max) {
    const diff = years - band.max;
    const score = Math.max(55, Math.round(95 - diff * 10));
    return { score, status: "above" };
  }
  return { score: 90, status: "within" };
}

function computeScores(
  analysis: Analysis,
  meta: CandidateMeta,
  jobConfig: { experienceBand: string | null },
  duplicateOf?: string
): CandidateScores {
  const breakdown = Array.isArray(analysis.breakdown) ? analysis.breakdown : [];
  const must = breakdown.filter((b) => b.mustHave);
  const nice = breakdown.filter((b) => !b.mustHave);

  const mustPercent = must.length
    ? (must.reduce(
        (sum, item) => sum + Number(item.score10 ?? item.similarity * 10),
        0
      ) /
        (must.length * 10)) *
      100
    : 0;
  const nicePercent = nice.length
    ? (nice.reduce(
        (sum, item) => sum + Number(item.score10 ?? item.similarity * 10),
        0
      ) /
        (nice.length * 10)) *
      100
    : 0;

  const gatePassed = must.length === 0 || mustPercent >= 80;

  const exp = computeExperienceScore(
    meta.yearsExperience,
    jobConfig.experienceBand
  );
  const quality = computeQualityScore(meta);

  const finalScore =
    Math.round(
      (0.5 * mustPercent +
        0.2 * nicePercent +
        0.2 * exp.score +
        0.1 * quality.score) *
        10
    ) / 10;

  let status: CandidateScores["status"] = "consider";
  if (!gatePassed || finalScore < 65 || duplicateOf) status = "excluded";
  else if (finalScore >= 85) status = "recommended";

  return {
    mustPercent: Math.min(100, Number(mustPercent.toFixed(1))),
    nicePercent: Math.min(100, Number(nicePercent.toFixed(1))),
    experienceScore: Math.min(100, exp.score),
    experienceStatus: exp.status,
    qualityScore: Math.min(100, quality.score),
    finalScore: Math.min(100, Math.max(0, finalScore)),
    gatePassed,
    status,
    missingMust: (analysis.gaps as any)?.mustHaveMissing ?? [],
    duplicateOf,
  };
}

type AiNarrative = {
  summary: string;
  strengths: string[];
  weaknesses: string[];
};

function buildAiNarrative(
  result: CandidateResult,
  lang: Lang,
  copy: CopyKey,
  jobConfig: { experienceBand: string | null },
  duplicateName?: string
): AiNarrative {
  const { scores, meta, analysis } = result;
  const texts = copy.insights;
  const strengths: string[] = [];
  const weaknesses: string[] = [];
  const ai = result.ai;

  if (scores.duplicateOf) {
    const summary = fmt(texts.summary.duplicate, {
      name: duplicateName || result.meta.displayName,
    });
    return { summary, strengths, weaknesses: [summary] };
  }

  const scoreText = formatPercent(scores.finalScore);
  let summary = fmt(texts.summary[scores.status], { score: scoreText });

  if (ai?.summary) {
    summary = ai.summary;
  }

  if (!scores.gatePassed) {
    weaknesses.push(texts.gateFail);
  }

  if (scores.mustPercent >= 85) {
    strengths.push(
      fmt(texts.strengths.must, { value: formatPercent(scores.mustPercent) })
    );
  }
  if (scores.nicePercent >= 60) {
    strengths.push(
      fmt(texts.strengths.nice, { value: formatPercent(scores.nicePercent) })
    );
  }
  if (scores.experienceStatus === "within" && meta.yearsExperience != null) {
    strengths.push(
      fmt(texts.strengths.experience, {
        value: formatPercent(meta.yearsExperience),
      })
    );
  }
  if (meta.languages.length > 1) {
    strengths.push(
      fmt(texts.strengths.languages, {
        value: formatList(meta.languages, lang) || "",
      })
    );
  }
  if (meta.projects.length > 0 || meta.github.length || meta.linkedin.length) {
    const total =
      meta.projects.length + meta.github.length + meta.linkedin.length;
    strengths.push(fmt(texts.strengths.projects, { value: String(total) }));
  }
  if (scores.qualityScore >= 70) {
    strengths.push(texts.strengths.quality);
  }

  const topStrengths = Array.isArray(analysis.metrics?.topStrengths)
    ? analysis.metrics?.topStrengths ?? []
    : [];
  if (topStrengths.length) {
    topStrengths.slice(0, 4).forEach((item) => {
      if (!item?.requirement) return;
      strengths.push(
        fmt(texts.strengths.skill, {
          value: item.requirement,
          score: Number(item.score ?? item.similarity ?? 0).toFixed(1),
        })
      );
    });
  }

  if (scores.experienceStatus === "below" && meta.yearsExperience != null) {
    // قبل: b.id === jobConfig.experienceBand ?? ""
    const band = experienceBands.find(
      (b) => b.id === (jobConfig.experienceBand ?? "")
    );
    const target = band
      ? lang === "ar"
        ? band.label.ar
        : band.label.en
      : scores.experienceScore;
    weaknesses.push(
      fmt(texts.weaknesses.experienceLow, {
        value: formatPercent(meta.yearsExperience),
        target: String(target),
      })
    );
  }
  if (scores.experienceStatus === "above") {
    weaknesses.push(texts.weaknesses.experienceHigh);
  }
  if (scores.qualityScore < 55) {
    weaknesses.push(texts.weaknesses.qualityLow);
  }

  const missingMust =
    ai?.metrics?.missingMust?.length
      ? ai.metrics.missingMust
      : scores.missingMust?.length
        ? scores.missingMust
        : (analysis.gaps as any)?.mustHaveMissing ?? [];
  if (missingMust.length) {
    weaknesses.push(
      fmt(texts.weaknesses.missingMust, {
        items: formatList(missingMust, lang),
      })
    );
  }

  const improvables =
    ai?.metrics?.improvement?.length
      ? ai.metrics.improvement
      : (analysis.gaps as any)?.improve ?? [];
  if (improvables.length) {
    weaknesses.push(
      fmt(texts.weaknesses.aiGaps, {
        items: formatList(improvables.slice(0, 6), lang),
      })
    );
  }

  if (Array.isArray(ai?.suggestions) && ai.suggestions.length) {
    ai.suggestions.forEach((item) => {
      if (!item) return;
      weaknesses.push(
        fmt(texts.weaknesses.aiSuggestion, {
          item,
        })
      );
    });
  }

  return { summary, strengths, weaknesses };
}

type Banner = { type: "success" | "error" | "info"; text: string } | null;

export default function TalentWorkflow() {
  const lang = useLang();
  const copy = COPY[lang];
  const dir = lang === "ar" ? "rtl" : "ltr";

  const [jobTitle, setJobTitle] = React.useState("");
  const [jobDescription, setJobDescription] = React.useState("");
  const [mustSkills, setMustSkills] = React.useState<string[]>([]);
  const [niceSkills, setNiceSkills] = React.useState<string[]>([]);
  const [mustInput, setMustInput] = React.useState("");
  const [niceInput, setNiceInput] = React.useState("");
  const [experienceBand, setExperienceBand] = React.useState<string | null>(
    null
  );
  const [level, setLevel] = React.useState<string | null>(null);
  const [contract, setContract] = React.useState<string | null>(null);
  const [jobLanguages, setJobLanguages] = React.useState<string[]>([]);

  const [templates, setTemplates] = React.useState<JobTemplate[]>([]);
  const [jobId, setJobId] = React.useState<string | null>(null);
  const [savingJob, setSavingJob] = React.useState(false);

  const [uploads, setUploads] = React.useState<UploadItem[]>([]);
  const [processing, setProcessing] = React.useState(false);
  const [banner, setBanner] = React.useState<Banner>(null);

  const [results, setResults] = React.useState<CandidateResult[]>([]);
  const resultsRef = React.useRef<CandidateResult[]>([]);
  React.useEffect(() => {
    resultsRef.current = results;
  }, [results]);

  const [selected, setSelected] = React.useState<string[]>([]);
  const [pinnedId, setPinnedId] = React.useState<string | null>(null);
  const [activeFilters, setActiveFilters] = React.useState<string[]>([]);
  const [sortState, setSortState] = React.useState<{
    key: SortKey;
    direction: "asc" | "desc";
  }>({ key: "finalScore", direction: "desc" });
  const [comparisonOpen, setComparisonOpen] = React.useState(false);

  const jobConfig = React.useMemo(
    () => ({ experienceBand, level, contract, languages: jobLanguages }),
    [experienceBand, level, contract, jobLanguages]
  );

  React.useEffect(() => {
    try {
      const stored = window.localStorage.getItem(TEMPLATES_KEY);
      if (stored) {
        const parsed = JSON.parse(stored) as JobTemplate[];
        setTemplates(parsed);
      }
    } catch (error) {
      console.warn("Failed to load templates", error);
    }
  }, []);

  const pushBanner = React.useCallback((payload: NonNullable<Banner>) => {
    setBanner(payload);
    const timer = setTimeout(() => setBanner(null), 4200);
    return () => clearTimeout(timer);
  }, []);

  const addMustSkill = React.useCallback((value: string) => {
    const normalized = value.trim();
    if (!normalized) return;
    setMustSkills((prev) =>
      prev.includes(normalized) ? prev : [...prev, normalized].slice(0, 20)
    );
  }, []);

  const addNiceSkill = React.useCallback((value: string) => {
    const normalized = value.trim();
    if (!normalized) return;
    setNiceSkills((prev) =>
      prev.includes(normalized) ? prev : [...prev, normalized].slice(0, 20)
    );
  }, []);

  const removeSkill = React.useCallback(
    (type: "must" | "nice", value: string) => {
      if (type === "must") {
        setMustSkills((prev) => prev.filter((item) => item !== value));
      } else {
        setNiceSkills((prev) => prev.filter((item) => item !== value));
      }
    },
    []
  );

  const toggleLanguage = React.useCallback((id: string) => {
    setJobLanguages((prev) =>
      prev.includes(id) ? prev.filter((item) => item !== id) : [...prev, id]
    );
  }, []);

  const ensureJob = React.useCallback(async () => {
    if (jobId) return jobId;
    if (!mustSkills.length && !niceSkills.length) {
      pushBanner({
        type: "error",
        text: copy.notifications.error.replace(
          "{message}",
          "Add requirements first"
        ),
      });
      throw new Error("no-requirements");
    }

    setSavingJob(true);
    try {
      const requirements: JobRequirement[] = [
        ...mustSkills.map((req) => ({
          requirement: req,
          mustHave: true,
          weight: 2,
        })),
        ...niceSkills.map((req) => ({
          requirement: req,
          mustHave: false,
          weight: 1,
        })),
      ];

      const descriptionExtras = [
        level ? `Level: ${level}` : null,
        contract ? `Contract: ${contract}` : null,
        jobLanguages.length ? `Languages: ${jobLanguages.join(", ")}` : null,
      ]
        .filter(Boolean)
        .join(" | ");

      const payload = await jobsApi.create({
        title: jobTitle || "Untitled Role",
        description: descriptionExtras
          ? `${jobDescription}\n${descriptionExtras}`
          : jobDescription,
        requirements,
      });
      setJobId(payload.id);
      pushBanner({ type: "success", text: copy.notifications.jobCreated });
      return payload.id;
    } catch (error: any) {
      pushBanner({
        type: "error",
        text: copy.notifications.error.replace(
          "{message}",
          error?.message || ""
        ),
      });
      throw error;
    } finally {
      setSavingJob(false);
    }
  }, [
    jobId,
    mustSkills,
    niceSkills,
    jobDescription,
    jobTitle,
    level,
    contract,
    jobLanguages,
    copy.notifications.error,
    copy.notifications.jobCreated,
    pushBanner,
  ]);

  const saveTemplate = React.useCallback(() => {
    const template: JobTemplate = {
      id: randomId(),
      title: jobTitle || (lang === "ar" ? "وظيفة بدون عنوان" : "Untitled"),
      description: jobDescription,
      must: mustSkills,
      nice: niceSkills,
      experienceBand,
      level,
      contract,
      languages: jobLanguages,
    };
    setTemplates((prev) => {
      const next = [template, ...prev].slice(0, 12);
      window.localStorage.setItem(TEMPLATES_KEY, JSON.stringify(next));
      return next;
    });
    pushBanner({ type: "success", text: copy.notifications.saved });
  }, [
    jobTitle,
    jobDescription,
    mustSkills,
    niceSkills,
    experienceBand,
    level,
    contract,
    jobLanguages,
    lang,
    copy.notifications.saved,
    pushBanner,
  ]);

  const applyTemplate = React.useCallback((template: JobTemplate) => {
    setJobTitle(template.title);
    setJobDescription(template.description);
    setMustSkills(template.must);
    setNiceSkills(template.nice);
    setExperienceBand(template.experienceBand ?? null);
    setLevel(template.level ?? null);
    setContract(template.contract ?? null);
    setJobLanguages(template.languages ?? []);
  }, []);

  const removeUpload = React.useCallback((id: string) => {
    setUploads((prev) => prev.filter((item) => item.id !== id));
  }, []);

  const handleFiles = React.useCallback(
    (fileList: FileList | File[]) => {
      const files = Array.from(fileList);
      if (uploads.length + files.length > MAX_FILES) {
        pushBanner({ type: "error", text: copy.notifications.limitReached });
        return;
      }

      const existing = new Set(uploads.map((item) => item.name.toLowerCase()));
      const items: UploadItem[] = files.map((file) => {
        const nameKey = file.name.toLowerCase();
        const duplicate = existing.has(nameKey);
        return {
          id: randomId(),
          file,
          name: file.name,
          size: file.size,
          status: duplicate ? "duplicate" : "pending",
          message: duplicate
            ? copy.uploads.duplicateReason.replace("{reason}", "file name")
            : copy.uploads.ready,
        };
      });

      setUploads((prev) => [...prev, ...items]);
      pushBanner({
        type: "info",
        text: copy.notifications.addedFiles.replace(
          "{count}",
          String(items.length)
        ),
      });
    },
    [
      uploads,
      copy.notifications.limitReached,
      copy.notifications.addedFiles,
      copy.uploads.duplicateReason,
      copy.uploads.ready,
      pushBanner,
    ]
  );

  const onDrop = React.useCallback(
    (event: React.DragEvent<HTMLLabelElement>) => {
      event.preventDefault();
      event.stopPropagation();
      const files = event.dataTransfer?.files;
      if (files?.length) handleFiles(files);
    },
    [handleFiles]
  );

  const onDragOver = React.useCallback(
    (event: React.DragEvent<HTMLLabelElement>) => {
      event.preventDefault();
      event.dataTransfer.dropEffect = "copy";
    },
    []
  );

  const processUpload = React.useCallback(
    async (item: UploadItem, ensuredJobId: string) => {
      setUploads((prev) =>
        prev.map((entry) =>
          entry.id === item.id
            ? {
                ...entry,
                status: "uploading",
                message: copy.uploads.status.uploading,
              }
            : entry
        )
      );

      try {
        const uploadRes = await cvApi.upload(item.file);
        setUploads((prev) =>
          prev.map((entry) =>
            entry.id === item.id
              ? {
                  ...entry,
                  status: "analysing",
                  cvId: uploadRes.cvId,
                  message: copy.uploads.status.analysing,
                }
              : entry
          )
        );

        const analysisRes = (await analysesApi.run({
          jobId: ensuredJobId,
          cvId: uploadRes.cvId,
        })) as Analysis & { ok?: boolean; message?: string };

        const finalAnalysis = analysisRes.ok
          ? ({ ...analysisRes, id: analysisRes.id } as Analysis & {
              message?: string;
            })
          : analysisRes;

        const cvDetails = await cvApi.getById(uploadRes.cvId).catch(() => null);
        const meta = parseCandidateMeta(
          cvDetails?.cv?.parsedText,
          item.name.replace(/\.[^.]+$/, ""),
          cvDetails?.cv?.lang
        );

        const duplicateEntry = resultsRef.current.find((candidate) => {
          if (
            candidate.meta.displayName.toLowerCase() ===
            meta.displayName.toLowerCase()
          )
            return true;
          if (
            meta.email &&
            candidate.meta.email &&
            meta.email.toLowerCase() === candidate.meta.email.toLowerCase()
          )
            return true;
          const normalizedPhone = normalizePhone(meta.phone);
          if (
            normalizedPhone &&
            candidate.meta.phone &&
            normalizePhone(candidate.meta.phone) === normalizedPhone
          )
            return true;
          return false;
        });

        const scores = computeScores(
          finalAnalysis,
          meta,
          { experienceBand },
          duplicateEntry?.id
        );

        let aiInsights: CandidateResult["ai"] = null;
        try {
          const improve = await analysesApi.improve({
            jobId: ensuredJobId,
            cvId: uploadRes.cvId,
            lang,
          });
          aiInsights = {
            summary: improve.summary,
            suggestions: improve.suggestions,
            metrics: improve.metrics,
          };
          if (improve.metrics?.missingMust?.length) {
            scores.missingMust = improve.metrics.missingMust;
          }
        } catch (aiError) {
          console.error("Failed to fetch AI refinement", aiError);
        }

        const candidate: CandidateResult = {
          id: randomId(),
          uploadId: item.id,
          cvId: uploadRes.cvId,
          fileName: item.name,
          meta,
          scores,
          analysis: finalAnalysis,
          ai: aiInsights,
        };

        setResults((prev) => {
          const next = [...prev, candidate];
          resultsRef.current = next;
          return next;
        });

        setUploads((prev) =>
          prev.map((entry) =>
            entry.id === item.id
              ? {
                  ...entry,
                  status: scores.duplicateOf ? "duplicate" : "success",
                  message: scores.duplicateOf
                    ? copy.uploads.duplicateReason.replace(
                        "{reason}",
                        duplicateEntry?.meta.displayName || "duplicate"
                      )
                    : copy.uploads.status.success,
                  resultId: candidate.id,
                }
              : entry
          )
        );

        if (scores.duplicateOf) {
          pushBanner({ type: "info", text: copy.notifications.duplicate });
        }
      } catch (error: any) {
        setUploads((prev) =>
          prev.map((entry) =>
            entry.id === item.id
              ? {
                  ...entry,
                  status: "error",
                  message: copy.notifications.error.replace(
                    "{message}",
                    error?.message || ""
                  ),
                }
              : entry
          )
        );
      }
    },
    [
      copy.uploads.status.uploading,
      copy.uploads.status.analysing,
      copy.uploads.status.success,
      copy.uploads.duplicateReason,
      copy.notifications.duplicate,
      copy.notifications.error,
      experienceBand,
      pushBanner,
      lang,
    ]
  );

  const runBatch = React.useCallback(async () => {
    if (processing) return;
    try {
      const ensuredJobId = await ensureJob();
      setProcessing(true);
      pushBanner({ type: "info", text: copy.notifications.processing });
      for (const item of uploads) {
        if (item.status === "success" || item.status === "duplicate") continue;
        if (
          item.status === "pending" ||
          item.status === "error" ||
          item.status === "analysing"
        ) {
          await processUpload(item, ensuredJobId);
        }
      }
      pushBanner({ type: "success", text: copy.notifications.finished });
    } catch (error) {
      if ((error as Error)?.message === "no-requirements") return;
    } finally {
      setProcessing(false);
    }
  }, [
    processing,
    ensureJob,
    uploads,
    processUpload,
    copy.notifications.processing,
    copy.notifications.finished,
    pushBanner,
  ]);

  const retryUpload = React.useCallback(
    async (id: string) => {
      const item = uploads.find((entry) => entry.id === id);
      if (!item) return;
      try {
        const ensuredJobId = await ensureJob();
        await processUpload({ ...item, status: "pending" }, ensuredJobId);
      } catch {}
    },
    [uploads, ensureJob, processUpload]
  );

  const toggleFilter = React.useCallback((filterId: string) => {
    setActiveFilters((prev) =>
      prev.includes(filterId)
        ? prev.filter((id) => id !== filterId)
        : [...prev, filterId]
    );
  }, []);

  const toggleSelect = React.useCallback((candidateId: string) => {
    setSelected((prev) =>
      prev.includes(candidateId)
        ? prev.filter((id) => id !== candidateId)
        : [...prev, candidateId]
    );
  }, []);

  const selectTopThree = React.useCallback(() => {
    const top = [...results]
      .filter((item) => item.scores.status !== "excluded")
      .sort((a, b) => b.scores.finalScore - a.scores.finalScore)
      .slice(0, 3)
      .map((item) => item.id);
    setSelected(top);
  }, [results]);

  const exportCsv = React.useCallback(() => {
    if (!results.length) return;
    const header = [
      "Name",
      "Must%",
      "Nice%",
      "ExperienceScore",
      "QualityScore",
      "FinalScore",
      "Status",
      "Languages",
      "LastCompany",
    ];
    const rows = results.map((item) => [
      item.meta.displayName,
      item.scores.mustPercent,
      item.scores.nicePercent,
      item.scores.experienceScore,
      item.scores.qualityScore,
      item.scores.finalScore,
      item.scores.status,
      item.meta.languages.join(" | "),
      item.meta.lastCompany || "",
    ]);
    const csv = [header, ...rows]
      .map((columns) =>
        columns.map((cell) => `"${String(cell).replace(/"/g, '""')}"`).join(",")
      )
      .join("\n");
    const blob = new Blob([csv], { type: "text/csv;charset=utf-8;" });
    const url = URL.createObjectURL(blob);
    const link = document.createElement("a");
    link.href = url;
    link.download = `analysis-${Date.now()}.csv`;
    link.click();
    URL.revokeObjectURL(url);
  }, [results]);

  const exportTablePdf = React.useCallback(() => {
    if (!results.length) return;
    const tableRows = results
      .map(
        (item, index) => `
          <tr>
            <td>${index + 1}</td>
            <td>${item.meta.displayName}</td>
            <td>${formatPercent(item.scores.finalScore)}%</td>
            <td>${formatPercent(item.scores.mustPercent)}%</td>
            <td>${formatPercent(item.scores.nicePercent)}%</td>
            <td>${item.meta.languages.join(", ")}</td>
            <td>${item.meta.lastCompany || ""}</td>
          </tr>
        `
      )
      .join("");
    const html = `
      <html>
        <head>
          <meta charset="utf-8" />
          <title>Analysis Export</title>
          <style>
            body { font-family: Arial, sans-serif; padding: 32px; color: #2F3A4A; }
            table { border-collapse: collapse; width: 100%; }
            th, td { border: 1px solid #EDEDED; padding: 8px; text-align: left; }
            th { background: #FFF0E0; }
          </style>
        </head>
        <body>
          <h1>${copy.hero.title}</h1>
          <table>
            <thead>
              <tr>
                <th>#</th>
                <th>${copy.table.columns.candidate}</th>
                <th>${copy.table.columns.final}</th>
                <th>${copy.table.columns.must}</th>
                <th>${copy.table.columns.nice}</th>
                <th>${copy.table.columns.languages}</th>
                <th>${copy.table.columns.lastCompany}</th>
              </tr>
            </thead>
            <tbody>${tableRows}</tbody>
          </table>
        </body>
      </html>
    `;
    const win = window.open("", "_blank");
    if (!win) return;
    win.document.write(html);
    win.document.close();
    win.focus();
  }, [results, copy.hero.title, copy.table.columns]);

  const exportManagerReport = React.useCallback(() => {
    const top = [...results]
      .filter((item) => item.scores.status !== "excluded")
      .sort((a, b) => b.scores.finalScore - a.scores.finalScore)
      .slice(0, 3);
    if (!top.length) return;
    const rows = top
      .map(
        (item, index) => `
          <tr>
            <td>${index + 1}</td>
            <td>${item.meta.displayName}</td>
            <td>${formatPercent(item.scores.finalScore)}%</td>
            <td>${item.meta.lastCompany || ""}</td>
            <td>${formatList(item.scores.missingMust, lang)}</td>
          </tr>
        `
      )
      .join("");

    const html = `
      <html>
        <head>
          <meta charset="utf-8" />
          <title>${copy.managerReport.title}</title>
          <style>
            body { font-family: Arial, sans-serif; padding: 32px; color: #2F3A4A; }
            h1 { color: #D85E00; }
            table { width: 100%; border-collapse: collapse; margin-top: 16px; }
            th, td { border: 1px solid #EDEDED; padding: 8px; text-align: left; }
            th { background: #FFF0E0; }
          </style>
        </head>
        <body>
          <h1>${copy.managerReport.title}</h1>
          <p>${fmt(copy.managerReport.intro, { count: top.length })}</p>
          <table>
            <thead>
              <tr>
                <th>${copy.managerReport.ranking}</th>
                <th>${copy.table.columns.candidate}</th>
                <th>${copy.table.columns.final}</th>
                <th>${copy.table.columns.lastCompany}</th>
                <th>${copy.managerReport.risks}</th>
              </tr>
            </thead>
            <tbody>${rows}</tbody>
          </table>
        </body>
      </html>
    `;
    const blob = new Blob([html], { type: "text/html" });
    const url = URL.createObjectURL(blob);
    const win = window.open("", "_blank");
    if (win) {
      win.document.write(html);
      win.document.close();
      win.focus();
      setTimeout(() => URL.revokeObjectURL(url), 2000);
    } else {
      const anchor = document.createElement("a");
      anchor.href = url;
      anchor.download = `manager-report-${Date.now()}.html`;
      document.body.appendChild(anchor);
      anchor.click();
      document.body.removeChild(anchor);
      setTimeout(() => URL.revokeObjectURL(url), 2000);
    }
    pushBanner({ type: "success", text: copy.report.generated });
  }, [
    results,
    copy.managerReport,
    copy.table.columns,
    copy.report.generated,
    lang,
    pushBanner,
  ]);

  const quickFilters = React.useMemo(
    () => [
      { id: "mustGate", label: copy.filters.mustGate },
      { id: "exp24", label: copy.filters.exp24 },
      { id: "react", label: copy.filters.react },
      { id: "recommended", label: copy.filters.recommended },
    ],
    [copy.filters]
  );

  const filteredResults = React.useMemo(() => {
    return results.filter((item) => {
      if (activeFilters.includes("mustGate") && !item.scores.gatePassed)
        return false;
      if (
        activeFilters.includes("recommended") &&
        item.scores.status !== "recommended"
      )
        return false;
      if (activeFilters.includes("exp24")) {
        if (
          !item.meta.yearsExperience ||
          item.meta.yearsExperience < 2 ||
          item.meta.yearsExperience > 4
        )
          return false;
      }
      if (activeFilters.includes("react")) {
        const hasReact = item.analysis.breakdown?.some(
          (entry: any) =>
            /react/i.test(entry.requirement) && Number(entry.score10 ?? 0) >= 7
        );
        if (!hasReact) return false;
      }
      return true;
    });
  }, [results, activeFilters]);

  const sortedResults = React.useMemo(() => {
    const sorted = [...filteredResults].sort((a, b) => {
      const direction = sortState.direction === "asc" ? 1 : -1;
      switch (sortState.key) {
        case "finalScore":
          return direction * (a.scores.finalScore - b.scores.finalScore);
        case "mustPercent":
          return direction * (a.scores.mustPercent - b.scores.mustPercent);
        case "nicePercent":
          return direction * (a.scores.nicePercent - b.scores.nicePercent);
        case "experience":
          return (
            direction *
            ((a.meta.yearsExperience || 0) - (b.meta.yearsExperience || 0))
          );
        case "name":
          return (
            direction * a.meta.displayName.localeCompare(b.meta.displayName)
          );
        case "status":
          return direction * a.scores.status.localeCompare(b.scores.status);
        default:
          return 0;
      }
    });
    if (pinnedId) {
      const pinnedIndex = sorted.findIndex((item) => item.id === pinnedId);
      if (pinnedIndex > 0) {
        const [pinned] = sorted.splice(pinnedIndex, 1);
        sorted.unshift(pinned);
      }
    }
    return sorted;
  }, [filteredResults, sortState, pinnedId]);

  const comparisonCandidates = React.useMemo(
    () =>
      sortedResults.filter((item) => selected.includes(item.id)).slice(0, 4),
    [sortedResults, selected]
  );

  const duplicateMap = React.useMemo(() => {
    const map = new Map<string, string>();
    results.forEach((item) => {
      if (item.scores.duplicateOf) {
        const target = results.find(
          (candidate) => candidate.id === item.scores.duplicateOf
        );
        if (target) map.set(item.id, target.meta.displayName);
      }
    });
    return map;
  }, [results]);

  const bannerClasses: Record<NonNullable<Banner>["type"], string> = {
    success: "border-[#16A34A]/40 bg-[#dcfce7] text-[#166534]",
    error: "border-red-200 bg-red-50 text-red-600",
    info: "border-[#FF7A00]/30 bg-[#FFF0E0] text-[#D85E00]",
  };

  const stepHighlights = React.useMemo(
    () => [
      { id: "step1", title: copy.steps.step1, hint: copy.steps.step1Hint },
      { id: "step2", title: copy.steps.step2, hint: copy.steps.step2Hint },
      { id: "step3", title: copy.steps.step3, hint: copy.steps.step3Hint },
      { id: "step4", title: copy.steps.step4, hint: copy.steps.step4Hint },
      { id: "step5", title: copy.steps.step5, hint: copy.steps.step5Hint },
    ],
    [copy.steps]
  );

  return (
    <div dir={dir} className="space-y-12">
      {banner && (
        <div
          className={clsx(
            "flex items-center justify-between gap-3 rounded-2xl border px-4 py-3 text-sm shadow-sm",
            bannerClasses[banner.type]
          )}
        >
          <span>{banner.text}</span>
          <button
            onClick={() => setBanner(null)}
            className="inline-flex h-7 w-7 items-center justify-center rounded-full bg-white/60 text-[#2F3A4A]"
          >
            <X className="h-4 w-4" />
          </button>
        </div>
      )}

      <section className="relative overflow-hidden rounded-3xl border border-[#FFD7B0] bg-white/90 px-6 py-10 shadow-sm backdrop-blur">
        <div className="absolute -top-20 end-8 h-40 w-40 rounded-full bg-[#FFB26B]/30 blur-3xl" />
        <div className="absolute -bottom-24 start-8 h-48 w-48 rounded-full bg-[#FF7A00]/20 blur-3xl" />
        <div className="relative flex flex-col gap-6">
          <span className="inline-flex w-fit items-center gap-2 rounded-full border border-[#FF7A00]/30 bg-[#FFF0E0] px-4 py-1 text-xs font-semibold text-[#D85E00]">
            {copy.hero.badge}
          </span>
          <div>
            <h1 className="text-3xl font-bold text-[#2F3A4A] sm:text-4xl">
              {copy.hero.title}
            </h1>
            <p className="mt-2 max-w-3xl text-sm text-[#2F3A4A]/70">
              {copy.hero.subtitle}
            </p>
          </div>
          <div className="grid grid-cols-1 gap-4 text-xs text-[#2F3A4A]/60 sm:grid-cols-2 xl:grid-cols-5">
            {stepHighlights.map((item) => (
              <div
                key={item.id}
                className="rounded-2xl border border-[#FFE4C8] bg-white/80 p-4"
              >
                <div className="text-[#D85E00] font-semibold">{item.title}</div>
                <p className="mt-2 leading-relaxed">{item.hint}</p>
              </div>
            ))}
          </div>
        </div>
      </section>

      <section className="rounded-3xl border border-[#FFD7B0] bg-white/95 p-6 shadow-sm backdrop-blur">
        <div className="flex flex-col gap-3 sm:flex-row sm:items-center sm:justify-between">
          <div>
            <h2 className="text-xl font-semibold text-[#D85E00]">
              {copy.steps.step1}
            </h2>
            <p className="text-sm text-[#2F3A4A]/70">{copy.steps.step1Hint}</p>
          </div>
          <div className="flex flex-wrap gap-2 text-xs">
            <button
              onClick={saveTemplate}
              className="inline-flex items-center gap-2 rounded-full border border-[#FF7A00]/40 bg-white px-4 py-2 font-semibold text-[#D85E00] shadow-sm transition hover:bg-[#FF7A00]/10"
            >
              <CheckCircle2 className="h-4 w-4" /> {copy.buttons.saveTemplate}
            </button>
            <button
              onClick={runBatch}
              disabled={processing}
              className="inline-flex items-center gap-2 rounded-full bg-[#FF7A00] px-4 py-2 font-semibold text-white shadow hover:bg-[#D85E00] disabled:opacity-60"
            >
              {processing ? (
                <Loader2 className="h-4 w-4 animate-spin" />
              ) : (
                <BarChart3 className="h-4 w-4" />
              )}{" "}
              {copy.buttons.startAnalysis}
            </button>
          </div>
        </div>

        <div className="mt-6 grid gap-4 lg:grid-cols-2">
          <div className="space-y-4">
            <label className="block text-sm font-medium text-[#2F3A4A]">
              {copy.fields.jobTitle}
              <input
                value={jobTitle}
                onChange={(event) => setJobTitle(event.target.value)}
                placeholder={copy.fields.jobTitlePlaceholder}
                className="mt-2 w-full rounded-2xl border border-[#FFE4C8] bg-white/80 px-4 py-3 text-sm focus:border-[#FF7A00] focus:outline-none"
              />
            </label>
            <label className="block text-sm font-medium text-[#2F3A4A]">
              {copy.fields.jobDescription}
              <textarea
                value={jobDescription}
                onChange={(event) => setJobDescription(event.target.value)}
                placeholder={copy.fields.jobDescriptionPlaceholder}
                rows={4}
                className="mt-2 w-full rounded-2xl border border-[#FFE4C8] bg-white/80 px-4 py-3 text-sm focus:border-[#FF7A00] focus:outline-none"
              />
            </label>
          </div>

          <div className="grid gap-4 sm:grid-cols-2">
            <div className="rounded-2xl border border-[#FFE4C8] bg-white/80 p-4">
              <div className="text-xs font-semibold text-[#D85E00]">
                {copy.fields.experience}
              </div>
              <div className="mt-3 flex flex-wrap gap-2">
                {experienceBands.map((option) => (
                  <button
                    key={option.id}
                    onClick={() =>
                      setExperienceBand((prev) =>
                        prev === option.id ? null : option.id
                      )
                    }
                    className={clsx(
                      "rounded-full border px-3 py-1 text-xs font-semibold transition",
                      experienceBand === option.id
                        ? "border-transparent bg-[#FF7A00] text-white"
                        : "border-[#FF7A00]/30 bg-white text-[#D85E00] hover:bg-[#FF7A00]/10"
                    )}
                  >
<<<<<<< HEAD
                    {getOptionLabel(option, lang)}
=======
                    getOptionLabel(option, lang)
>>>>>>> a82af43b
                  </button>
                ))}
              </div>
            </div>
            <div className="rounded-2xl border border-[#FFE4C8] bg-white/80 p-4">
              <div className="text-xs font-semibold text-[#D85E00]">
                {copy.fields.level}
              </div>
              <div className="mt-3 flex flex-wrap gap-2">
                {levelOptions.map((option) => (
                  <button
                    key={option.id}
                    onClick={() =>
                      setLevel((prev) =>
                        prev === option.id ? null : option.id
                      )
                    }
                    className={clsx(
                      "rounded-full border px-3 py-1 text-xs font-semibold transition",
                      level === option.id
                        ? "border-transparent bg-[#FFB26B] text-[#2F3A4A]"
                        : "border-[#FF7A00]/30 bg-white text-[#D85E00] hover:bg-[#FF7A00]/10"
                    )}
                  >
<<<<<<< HEAD
                    {getOptionLabel(option, lang)}
=======
                    getOptionLabel(option, lang)
>>>>>>> a82af43b
                  </button>
                ))}
              </div>
            </div>
            <div className="rounded-2xl border border-[#FFE4C8] bg-white/80 p-4">
              <div className="text-xs font-semibold text-[#D85E00]">
                {copy.fields.contract}
              </div>
              <div className="mt-3 flex flex-wrap gap-2">
                {contractOptions.map((option) => (
                  <button
                    key={option.id}
                    onClick={() =>
                      setContract((prev) =>
                        prev === option.id ? null : option.id
                      )
                    }
                    className={clsx(
                      "rounded-full border px-3 py-1 text-xs font-semibold transition",
                      contract === option.id
                        ? "border-transparent bg-[#FFB26B] text-[#2F3A4A]"
                        : "border-[#FF7A00]/30 bg-white text-[#D85E00] hover:bg-[#FF7A00]/10"
                    )}
                  >
<<<<<<< HEAD
                    {getOptionLabel(option, lang)}
=======
                    getOptionLabel(option, lang)
>>>>>>> a82af43b
                  </button>
                ))}
              </div>
            </div>
            <div className="rounded-2xl border border-[#FFE4C8] bg-white/80 p-4">
              <div className="text-xs font-semibold text-[#D85E00]">
                {copy.fields.languages}
              </div>
              <div className="mt-3 flex flex-wrap gap-2">
                {languageOptions.map((option) => (
                  <button
                    key={option.id}
                    onClick={() => toggleLanguage(option.id)}
                    className={clsx(
                      "rounded-full border px-3 py-1 text-xs font-semibold transition",
                      jobLanguages.includes(option.id)
                        ? "border-transparent bg-[#FF7A00] text-white"
                        : "border-[#FF7A00]/30 bg-white text-[#D85E00] hover:bg-[#FF7A00]/10"
                    )}
                  >
<<<<<<< HEAD
                    {getOptionLabel(option, lang)}
=======
                    getOptionLabel(option, lang)
>>>>>>> a82af43b
                  </button>
                ))}
              </div>
            </div>
          </div>
        </div>

        <div className="mt-6 grid gap-4 lg:grid-cols-2">
          <div className="rounded-2xl border border-[#FFE4C8] bg-white/80 p-4">
            <div className="flex items-center justify-between text-xs font-semibold text-[#D85E00]">
              <span>{copy.fields.mustHave}</span>
              <span className="text-[#2F3A4A]/50">{copy.fields.chipHint}</span>
            </div>
            <div className="mt-3 flex flex-wrap gap-2">
              {mustSkills.map((skill) => (
                <button
                  key={skill}
                  onClick={() => removeSkill("must", skill)}
                  className="group inline-flex items-center gap-1 rounded-full bg-[#FF7A00] px-3 py-1 text-xs font-semibold text-white"
                >
                  {skill}
                  <X className="h-3 w-3 opacity-70 transition group-hover:opacity-100" />
                </button>
              ))}
            </div>
            <input
              value={mustInput}
              onChange={(event) => setMustInput(event.target.value)}
              onKeyDown={(event) => {
                if (event.key === "Enter") {
                  event.preventDefault();
                  addMustSkill(mustInput);
                  setMustInput("");
                }
              }}
              placeholder="React, Node.js, SQL..."
              className="mt-4 w-full rounded-2xl border border-[#FF7A00]/30 bg-white/80 px-4 py-2 text-sm focus:border-[#FF7A00] focus:outline-none"
            />
            <div className="mt-3 flex flex-wrap gap-2 text-xs">
              {mustSuggestions.map((suggestion) => (
                <button
                  key={suggestion.id}
                  onClick={() => addMustSkill(suggestion.label)}
                  className="rounded-full border border-[#FF7A00]/30 bg-white px-3 py-1 font-semibold text-[#D85E00] hover:bg-[#FF7A00]/10"
                >
                  {suggestion.label}
                </button>
              ))}
            </div>
          </div>
          <div className="rounded-2xl border border-[#FFE4C8] bg-white/80 p-4">
            <div className="flex items-center justify-between text-xs font-semibold text-[#D85E00]">
              <span>{copy.fields.niceToHave}</span>
              <span className="text-[#2F3A4A]/50">{copy.fields.chipHint}</span>
            </div>
            <div className="mt-3 flex flex-wrap gap-2">
              {niceSkills.map((skill) => (
                <button
                  key={skill}
                  onClick={() => removeSkill("nice", skill)}
                  className="group inline-flex items-center gap-1 rounded-full bg-[#FFB26B] px-3 py-1 text-xs font-semibold text-[#2F3A4A]"
                >
                  {skill}
                  <X className="h-3 w-3 opacity-70 transition group-hover:opacity-100" />
                </button>
              ))}
            </div>
            <input
              value={niceInput}
              onChange={(event) => setNiceInput(event.target.value)}
              onKeyDown={(event) => {
                if (event.key === "Enter") {
                  event.preventDefault();
                  addNiceSkill(niceInput);
                  setNiceInput("");
                }
              }}
              placeholder="Next.js, GraphQL, AWS..."
              className="mt-4 w-full rounded-2xl border border-[#FF7A00]/30 bg-white/80 px-4 py-2 text-sm focus:border-[#FF7A00] focus:outline-none"
            />
            <div className="mt-3 flex flex-wrap gap-2 text-xs">
              {niceSuggestions.map((suggestion) => (
                <button
                  key={suggestion.id}
                  onClick={() => addNiceSkill(suggestion.label)}
                  className="rounded-full border border-[#FF7A00]/30 bg-white px-3 py-1 font-semibold text-[#D85E00] hover:bg-[#FF7A00]/10"
                >
                  {suggestion.label}
                </button>
              ))}
            </div>
          </div>
        </div>

        <div className="mt-6 rounded-2xl border border-[#FFE4C8] bg-white/70 p-4">
          <div className="text-xs font-semibold text-[#D85E00]">
            {copy.fields.templates}
          </div>
          {templates.length === 0 ? (
            <p className="mt-3 text-xs text-[#2F3A4A]/60">
              {copy.fields.noTemplates}
            </p>
          ) : (
            <div className="mt-3 flex flex-wrap gap-2 text-xs">
              {templates.map((template) => (
                <button
                  key={template.id}
                  onClick={() => applyTemplate(template)}
                  className="rounded-full border border-[#FF7A00]/30 bg-white px-3 py-1 font-semibold text-[#D85E00] hover:bg-[#FF7A00]/10"
                >
                  {template.title}
                </button>
              ))}
            </div>
          )}
        </div>
      </section>

      <section className="rounded-3xl border border-[#FFD7B0] bg-white/95 p-6 shadow-sm backdrop-blur">
        <div className="flex flex-col gap-3 sm:flex-row sm:items-center sm:justify-between">
          <div>
            <h2 className="text-xl font-semibold text-[#D85E00]">
              {copy.steps.step2}
            </h2>
            <p className="text-sm text-[#2F3A4A]/70">{copy.steps.step2Hint}</p>
          </div>
          <div className="text-xs text-[#2F3A4A]/50">
            {copy.uploads.counter}: {uploads.length}/{MAX_FILES}
          </div>
        </div>

        <label
          onDrop={onDrop}
          onDragOver={onDragOver}
          className="mt-6 flex cursor-pointer flex-col items-center justify-center gap-3 rounded-3xl border-2 border-dashed border-[#FFB26B] bg-[#FFF0E0]/60 px-6 py-12 text-center transition hover:border-[#FF7A00] hover:bg-[#FFF0E0]"
        >
          <UploadCloud className="h-10 w-10 text-[#FF7A00]" />
          <div className="text-sm font-semibold text-[#D85E00]">
            {copy.uploads.dropLabel}
          </div>
          <div className="text-xs text-[#2F3A4A]/60">{copy.uploads.limit}</div>
          <span className="rounded-full bg-white px-4 py-1 text-xs font-semibold text-[#FF7A00] shadow">
            {copy.uploads.browse}
          </span>
          <input
            type="file"
            multiple
            accept=".pdf,.doc,.docx"
            className="hidden"
            onChange={(event) => {
              if (event.target.files) handleFiles(event.target.files);
              event.target.value = "";
            }}
          />
        </label>

        <div className="mt-6 grid gap-4 sm:grid-cols-2 lg:grid-cols-3">
          {uploads.map((item) => (
            <div
              key={item.id}
              className="flex flex-col rounded-2xl border border-[#FFE4C8] bg-white/90 p-4 shadow-sm"
            >
              <div className="flex items-start justify-between gap-3">
                <div>
                  <div className="flex items-center gap-2 text-sm font-semibold text-[#2F3A4A]">
                    <FileText className="h-4 w-4 text-[#FF7A00]" />
                    <span className="line-clamp-1">{item.name}</span>
                  </div>
                  <div className="mt-1 text-xs text-[#2F3A4A]/60">
                    {formatBytes(item.size)}
                  </div>
                </div>
                <div className="flex items-center gap-2 text-xs">
                  {item.status === "success" && (
                    <CheckCircle2 className="h-4 w-4 text-[#16A34A]" />
                  )}
                  {item.status === "duplicate" && (
                    <AlertTriangle className="h-4 w-4 text-[#F59E0B]" />
                  )}
                  {item.status === "error" && (
                    <AlertTriangle className="h-4 w-4 text-red-500" />
                  )}
                  <button
                    onClick={() => removeUpload(item.id)}
                    className="rounded-full bg-[#FFF0E0] p-1 text-[#D85E00]"
                  >
                    <Trash2 className="h-3.5 w-3.5" />
                  </button>
                </div>
              </div>
              <div className="mt-3 flex items-center gap-2 text-xs text-[#2F3A4A]/70">
                {item.status === "uploading" && (
                  <Loader2 className="h-4 w-4 animate-spin text-[#FF7A00]" />
                )}
                {item.status === "analysing" && (
                  <Loader2 className="h-4 w-4 animate-spin text-[#D85E00]" />
                )}
                {item.status === "success" && (
                  <CheckCircle2 className="h-4 w-4 text-[#16A34A]" />
                )}
                {item.status === "duplicate" && (
                  <AlertTriangle className="h-4 w-4 text-[#F59E0B]" />
                )}
                {item.status === "error" && (
                  <AlertTriangle className="h-4 w-4 text-red-500" />
                )}
                <span>{item.message}</span>
              </div>
              {item.status === "error" && (
                <button
                  onClick={() => retryUpload(item.id)}
                  className="mt-3 inline-flex items-center gap-2 rounded-full bg-[#FF7A00]/10 px-3 py-1 text-xs font-semibold text-[#D85E00]"
                >
                  <RefreshCw className="h-3.5 w-3.5" /> {copy.buttons.retry}
                </button>
              )}
            </div>
          ))}
        </div>
      </section>

      <section className="rounded-3xl border border-[#FFD7B0] bg-white/95 p-6 shadow-sm backdrop-blur">
        <div className="flex flex-col gap-3 sm:flex-row sm:items-center sm:justify-between">
          <div>
            <h2 className="text-xl font-semibold text-[#D85E00]">
              {copy.steps.step3}
            </h2>
            <p className="text-sm text-[#2F3A4A]/70">{copy.steps.step3Hint}</p>
          </div>
          <div className="flex flex-wrap gap-2 text-xs">
            <button
              onClick={selectTopThree}
              className="inline-flex items-center gap-2 rounded-full border border-[#FF7A00]/40 bg-white px-3 py-1 font-semibold text-[#D85E00] hover:bg-[#FF7A00]/10"
            >
              <Award className="h-4 w-4" /> {copy.buttons.selectBest}
            </button>
            <button
              onClick={() => setComparisonOpen(true)}
              disabled={selected.length < 2}
              className="inline-flex items-center gap-2 rounded-full border border-[#FF7A00]/40 bg-white px-3 py-1 font-semibold text-[#D85E00] hover:bg-[#FF7A00]/10 disabled:opacity-50"
            >
              <Columns2 className="h-4 w-4" /> {copy.buttons.compare}
            </button>
            <button
              onClick={exportTablePdf}
              className="inline-flex items-center gap-2 rounded-full border border-[#FF7A00]/40 bg-white px-3 py-1 font-semibold text-[#D85E00] hover:bg-[#FF7A00]/10"
            >
              <FileOutput className="h-4 w-4" /> {copy.buttons.exportPdf}
            </button>
            <button
              onClick={exportCsv}
              className="inline-flex items-center gap-2 rounded-full border border-[#FF7A00]/40 bg-white px-3 py-1 font-semibold text-[#D85E00] hover:bg-[#FF7A00]/10"
            >
              <Download className="h-4 w-4" /> {copy.buttons.exportCsv}
            </button>
            <button
              onClick={exportManagerReport}
              className="inline-flex items-center gap-2 rounded-full bg-[#FF7A00] px-4 py-2 font-semibold text-white shadow hover:bg-[#D85E00]"
            >
              <Users className="h-4 w-4" /> {copy.buttons.managerReport}
            </button>
          </div>
        </div>

        <div className="mt-6 flex flex-wrap items-center gap-3">
          <Filter className="h-4 w-4 text-[#FF7A00]" />
          <span className="text-xs font-semibold text-[#2F3A4A]/70">
            {copy.table.filtersTitle}
          </span>
          <div className="flex flex-wrap gap-2 text-xs">
            {quickFilters.map((filter) => (
              <button
                key={filter.id}
                onClick={() => toggleFilter(filter.id)}
                className={clsx(
                  "rounded-full border px-3 py-1 font-semibold transition",
                  activeFilters.includes(filter.id)
                    ? "border-transparent bg-[#FF7A00] text-white"
                    : "border-[#FF7A00]/40 bg-white text-[#D85E00] hover:bg-[#FF7A00]/10"
                )}
              >
                {filter.label}
              </button>
            ))}
          </div>
          {selected.length > 0 && (
            <span className="text-xs text-[#2F3A4A]/60">
              {copy.table.selectedCount.replace(
                "{count}",
                String(selected.length)
              )}
            </span>
          )}
        </div>

        <div className="mt-6 overflow-x-auto">
          <table className="min-w-full divide-y divide-[#FFE4C8] text-sm">
            <thead className="bg-[#FFF0E0] text-[#D85E00]">
              <tr>
                <th className="sticky top-0 px-3 py-2 text-start">Pin</th>
                <th className="px-3 py-2 text-start">
                  <button
                    className="inline-flex items-center gap-1"
                    onClick={() =>
                      setSortState((prev) => ({
                        key: "name",
                        direction:
                          prev.key === "name" && prev.direction === "asc"
                            ? "desc"
                            : "asc",
                      }))
                    }
                  >
                    {copy.table.columns.candidate}
                    {sortState.key === "name" &&
                      (sortState.direction === "asc" ? (
                        <ChevronUp className="h-3 w-3" />
                      ) : (
                        <ChevronDown className="h-3 w-3" />
                      ))}
                  </button>
                </th>
                <th className="px-3 py-2">
                  <button
                    className="inline-flex items-center gap-1"
                    onClick={() =>
                      setSortState((prev) => ({
                        key: "experience",
                        direction:
                          prev.key === "experience" && prev.direction === "asc"
                            ? "desc"
                            : "asc",
                      }))
                    }
                  >
                    {copy.table.columns.experience}
                    {sortState.key === "experience" &&
                      (sortState.direction === "asc" ? (
                        <ChevronUp className="h-3 w-3" />
                      ) : (
                        <ChevronDown className="h-3 w-3" />
                      ))}
                  </button>
                </th>
                <th className="px-3 py-2">
                  <button
                    className="inline-flex items-center gap-1"
                    onClick={() =>
                      setSortState((prev) => ({
                        key: "mustPercent",
                        direction:
                          prev.key === "mustPercent" && prev.direction === "asc"
                            ? "desc"
                            : "asc",
                      }))
                    }
                  >
                    {copy.table.columns.must}
                    {sortState.key === "mustPercent" &&
                      (sortState.direction === "asc" ? (
                        <ChevronUp className="h-3 w-3" />
                      ) : (
                        <ChevronDown className="h-3 w-3" />
                      ))}
                  </button>
                </th>
                <th className="px-3 py-2">
                  <button
                    className="inline-flex items-center gap-1"
                    onClick={() =>
                      setSortState((prev) => ({
                        key: "nicePercent",
                        direction:
                          prev.key === "nicePercent" && prev.direction === "asc"
                            ? "desc"
                            : "asc",
                      }))
                    }
                  >
                    {copy.table.columns.nice}
                    {sortState.key === "nicePercent" &&
                      (sortState.direction === "asc" ? (
                        <ChevronUp className="h-3 w-3" />
                      ) : (
                        <ChevronDown className="h-3 w-3" />
                      ))}
                  </button>
                </th>
                <th className="px-3 py-2">
                  <button
                    className="inline-flex items-center gap-1"
                    onClick={() =>
                      setSortState((prev) => ({
                        key: "finalScore",
                        direction:
                          prev.key === "finalScore" && prev.direction === "asc"
                            ? "desc"
                            : "asc",
                      }))
                    }
                  >
                    {copy.table.columns.final}
                    {sortState.key === "finalScore" &&
                      (sortState.direction === "asc" ? (
                        <ChevronUp className="h-3 w-3" />
                      ) : (
                        <ChevronDown className="h-3 w-3" />
                      ))}
                  </button>
                </th>
                <th className="px-3 py-2">{copy.table.columns.languages}</th>
                <th className="px-3 py-2">{copy.table.columns.lastCompany}</th>
                <th className="px-3 py-2">{copy.table.columns.notes}</th>
                <th className="px-3 py-2">{copy.table.columns.status}</th>
              </tr>
            </thead>
            <tbody className="divide-y divide-[#FFE4C8]">
              {sortedResults.length === 0 && (
                <tr>
                  <td
                    colSpan={10}
                    className="px-4 py-6 text-center text-xs text-[#2F3A4A]/60"
                  >
                    {copy.table.empty}
                  </td>
                </tr>
              )}
              {sortedResults.map((item) => {
                const narrative = buildAiNarrative(
                  item,
                  lang,
                  copy,
                  { experienceBand },
                  duplicateMap.get(item.id)
                );
                return (
                  <tr key={item.id} className="bg-white/60">
                    <td className="px-3 py-3">
                      <div className="flex items-center gap-2">
                        <input
                          type="checkbox"
                          checked={selected.includes(item.id)}
                          onChange={() => toggleSelect(item.id)}
                          className="h-4 w-4 rounded border-[#FF7A00]/40 text-[#FF7A00] focus:ring-[#FF7A00]"
                        />
                        <button
                          onClick={() =>
                            setPinnedId((prev) =>
                              prev === item.id ? null : item.id
                            )
                          }
                          className={clsx(
                            "rounded-full border px-2 py-1 text-[10px] font-semibold transition",
                            pinnedId === item.id
                              ? "border-transparent bg-[#FF7A00] text-white"
                              : "border-[#FF7A00]/30 bg-white text-[#D85E00] hover:bg-[#FF7A00]/10"
                          )}
                        >
                          <Pin className="h-3 w-3" />
                        </button>
                      </div>
                    </td>
                    <td className="px-3 py-3">
                      <div className="font-semibold text-[#2F3A4A]">
                        {item.meta.displayName}
                      </div>
                      <div className="text-xs text-[#2F3A4A]/60">
                        {item.fileName}
                      </div>
                    </td>
                    <td className="px-3 py-3 text-center text-sm text-[#2F3A4A]">
                      {item.meta.yearsExperience != null
                        ? `${item.meta.yearsExperience}`
                        : "—"}
                    </td>
                    <td className="px-3 py-3">
                      <div className="rounded-full bg-[#FF7A00]/10 px-2 py-1 text-center text-xs font-semibold text-[#D85E00]">
                        {formatPercent(item.scores.mustPercent)}%
                      </div>
                    </td>
                    <td className="px-3 py-3">
                      <div className="rounded-full bg-[#FFB26B]/20 px-2 py-1 text-center text-xs font-semibold text-[#D85E00]">
                        {formatPercent(item.scores.nicePercent)}%
                      </div>
                    </td>
                    <td className="px-3 py-3">
                      <div className="rounded-full bg-[#16A34A]/10 px-2 py-1 text-center text-xs font-semibold text-[#0f5132]">
                        {formatPercent(item.scores.finalScore)}%
                      </div>
                    </td>
                    <td className="px-3 py-3 text-xs text-[#2F3A4A]/70">
                      {item.meta.languages.length
                        ? item.meta.languages.join(" • ")
                        : "—"}
                    </td>
                    <td className="px-3 py-3 text-xs text-[#2F3A4A]/70">
                      {item.meta.lastCompany || "—"}
                    </td>
                    <td className="px-3 py-3 text-xs text-[#2F3A4A]/80">
                      <div className="space-y-2">
                        <div className="inline-flex items-center gap-2 rounded-full bg-gradient-to-r from-[#ffe8d6] via-[#ffdff9] to-[#ffe8d6] px-3 py-1 text-[11px] font-semibold text-[#b34a00] shadow-sm transition hover:shadow-md animate-[pulse_7s_ease-in-out_infinite]">
                          <Sparkles className="h-3.5 w-3.5 text-[#ff7a00]" />
                          <span>{narrative.summary}</span>
                        </div>
                        {narrative.strengths.length > 0 && (
                          <div className="flex flex-wrap gap-1.5">
                            {narrative.strengths.map((line, index) => (
                              <span
                                key={`strength-${item.id}-${index}`}
                                className="rounded-full bg-[#16A34A]/10 px-3 py-1 text-[10px] font-semibold text-[#0f5132] shadow-sm"
                              >
                                {line}
                              </span>
                            ))}
                          </div>
                        )}
                        {narrative.weaknesses.length > 0 && (
                          <div className="flex flex-wrap gap-1.5">
                            {narrative.weaknesses.map((line, index) => (
                              <span
                                key={`weakness-${item.id}-${index}`}
                                className="rounded-full bg-[#fee4e2] px-3 py-1 text-[10px] font-medium text-[#b42318] shadow-sm"
                              >
                                {line}
                              </span>
                            ))}
                          </div>
                        )}
                      </div>
                    </td>
                    <td className="px-3 py-3">
                      <span
                        className={clsx(
                          "inline-flex items-center rounded-full px-3 py-1 text-xs font-semibold",
                          item.scores.status === "recommended" &&
                            "bg-[#16A34A]/10 text-[#16A34A]",
                          item.scores.status === "consider" &&
                            "bg-[#FF7A00]/10 text-[#D85E00]",
                          item.scores.status === "excluded" &&
                            "bg-red-100 text-red-600"
                        )}
                      >
                        {
                          copy.statuses[
                            item.scores.duplicateOf
                              ? "duplicate"
                              : item.scores.status
                          ]
                        }
                      </span>
                    </td>
                  </tr>
                );
              })}
            </tbody>
          </table>
        </div>
      </section>

      <AnimatePresence>
        {comparisonOpen && (
          <motion.div
            initial={{ opacity: 0 }}
            animate={{ opacity: 1 }}
            exit={{ opacity: 0 }}
            className="fixed inset-0 z-50 flex items-center justify-center bg-black/40 px-4 py-10"
          >
            <motion.div
              initial={{ scale: 0.95, opacity: 0 }}
              animate={{ scale: 1, opacity: 1 }}
              exit={{ scale: 0.95, opacity: 0 }}
              className="relative max-h-[85vh] w-full max-w-5xl overflow-auto rounded-3xl border border-[#FFD7B0] bg-white p-6 shadow-xl"
            >
              <div className="flex items-center justify-between">
                <div>
                  <h3 className="text-lg font-semibold text-[#D85E00]">
                    {copy.comparison.title}
                  </h3>
                  <p className="text-xs text-[#2F3A4A]/60">
                    {comparisonCandidates.length < 2
                      ? copy.comparison.empty
                      : copy.steps.step4Hint}
                  </p>
                </div>
                <button
                  onClick={() => setComparisonOpen(false)}
                  className="inline-flex items-center gap-2 rounded-full bg-[#FF7A00] px-3 py-1 text-xs font-semibold text-white"
                >
                  <X className="h-3 w-3" /> {copy.comparison.close}
                </button>
              </div>

              {comparisonCandidates.length >= 2 && (
                <div className="mt-6 grid gap-4 sm:grid-cols-2">
                  {comparisonCandidates.map((item) => {
                    const narrative = buildAiNarrative(
                      item,
                      lang,
                      copy,
                      { experienceBand },
                      duplicateMap.get(item.id)
                    );
                    return (
                      <div
                        key={item.id}
                        className="rounded-2xl border border-[#FFE4C8] bg-white/90 p-4 shadow-sm"
                      >
                        <div className="flex items-center justify-between">
                          <div>
                            <div className="text-sm font-semibold text-[#2F3A4A]">
                              {item.meta.displayName}
                            </div>
                            <div className="text-xs text-[#2F3A4A]/60">
                              {item.meta.yearsExperience != null
                                ? `${item.meta.yearsExperience} yrs`
                                : "—"}
                            </div>
                          </div>
                          <span
                            className={clsx(
                              "rounded-full px-3 py-1 text-xs font-semibold",
                              item.scores.status === "recommended" &&
                                "bg-[#16A34A]/10 text-[#16A34A]",
                              item.scores.status === "consider" &&
                                "bg-[#FF7A00]/10 text-[#D85E00]",
                              item.scores.status === "excluded" &&
                                "bg-red-100 text-red-600"
                            )}
                          >
                            {
                              copy.statuses[
                                item.scores.duplicateOf
                                  ? "duplicate"
                                  : item.scores.status
                              ]
                            }
                          </span>
                        </div>
                        <div className="mt-3 text-xs text-[#2F3A4A]/70">
                        <div className="font-semibold text-[#D85E00]">
                          {copy.comparison.recommendation}
                        </div>
                        <div className="mt-2 inline-flex items-center gap-2 rounded-full bg-gradient-to-r from-[#ffe8d6] via-[#ffdff9] to-[#ffe8d6] px-3 py-1 text-[11px] font-semibold text-[#b34a00] shadow-sm">
                          <Sparkles className="h-3.5 w-3.5 text-[#ff7a00]" />
                          <span>{narrative.summary}</span>
                        </div>
                      </div>
                      <div className="mt-3 text-xs text-[#2F3A4A]/70">
                        <div className="font-semibold text-[#16A34A]">
                          {copy.comparison.strengths}
                        </div>
                        {narrative.strengths.length ? (
                          <div className="mt-1 flex flex-wrap gap-1.5">
                            {narrative.strengths.map((line, index) => (
                              <span
                                key={`modal-strength-${item.id}-${index}`}
                                className="rounded-full bg-[#16A34A]/10 px-3 py-1 text-[10px] font-semibold text-[#0f5132] shadow-sm"
                              >
                                {line}
                              </span>
                            ))}
                          </div>
                        ) : (
                          <p className="text-[#2F3A4A]/50">—</p>
                        )}
                      </div>
                      <div className="mt-3 text-xs text-[#2F3A4A]/70">
                        <div className="font-semibold text-[#D85E00]">
                          {copy.comparison.weaknesses}
                        </div>
                        {narrative.weaknesses.length ? (
                          <div className="mt-1 flex flex-wrap gap-1.5">
                            {narrative.weaknesses.map((line, index) => (
                              <span
                                key={`modal-weakness-${item.id}-${index}`}
                                className="rounded-full bg-[#fee4e2] px-3 py-1 text-[10px] font-medium text-[#b42318] shadow-sm"
                              >
                                {line}
                              </span>
                            ))}
                          </div>
                        ) : (
                          <p className="text-[#2F3A4A]/50">—</p>
                        )}
                      </div>
                        <div className="mt-3 grid gap-2 text-xs text-[#2F3A4A]/70">
                          <div>
                            <span className="font-semibold text-[#D85E00]">
                              {copy.comparison.skills}:
                            </span>{" "}
                            {formatList(item.meta.languages, lang) || "—"}
                          </div>
                          <div>
                            <span className="font-semibold text-[#D85E00]">
                              {copy.comparison.projects}:
                            </span>{" "}
                            {item.meta.projects.length
                              ? item.meta.projects
                                  .map((p) => p.url || p.label)
                                  .join(" • ")
                              : "—"}
                          </div>
                        </div>
                      </div>
                    );
                  })}
                </div>
              )}
            </motion.div>
          </motion.div>
        )}
      </AnimatePresence>
    </div>
  );
}<|MERGE_RESOLUTION|>--- conflicted
+++ resolved
@@ -1824,11 +1824,8 @@
                         : "border-[#FF7A00]/30 bg-white text-[#D85E00] hover:bg-[#FF7A00]/10"
                     )}
                   >
-<<<<<<< HEAD
-                    {getOptionLabel(option, lang)}
-=======
+
                     getOptionLabel(option, lang)
->>>>>>> a82af43b
                   </button>
                 ))}
               </div>
@@ -1853,11 +1850,7 @@
                         : "border-[#FF7A00]/30 bg-white text-[#D85E00] hover:bg-[#FF7A00]/10"
                     )}
                   >
-<<<<<<< HEAD
                     {getOptionLabel(option, lang)}
-=======
-                    getOptionLabel(option, lang)
->>>>>>> a82af43b
                   </button>
                 ))}
               </div>
@@ -1882,11 +1875,7 @@
                         : "border-[#FF7A00]/30 bg-white text-[#D85E00] hover:bg-[#FF7A00]/10"
                     )}
                   >
-<<<<<<< HEAD
                     {getOptionLabel(option, lang)}
-=======
-                    getOptionLabel(option, lang)
->>>>>>> a82af43b
                   </button>
                 ))}
               </div>
@@ -1907,11 +1896,7 @@
                         : "border-[#FF7A00]/30 bg-white text-[#D85E00] hover:bg-[#FF7A00]/10"
                     )}
                   >
-<<<<<<< HEAD
                     {getOptionLabel(option, lang)}
-=======
-                    getOptionLabel(option, lang)
->>>>>>> a82af43b
                   </button>
                 ))}
               </div>

"use client";

import * as React from "react";
import clsx from "clsx";
import { AnimatePresence, motion } from "framer-motion";
import {
  AlertTriangle,
  Award,
  BarChart3,
  CheckCircle2,
  ChevronDown,
  ChevronUp,
  Columns2,
  Download,
  FileOutput,
  FileText,
  Filter,
  Loader2,
  Sparkles,
  Pin,
  RefreshCw,
  Trash2,
  UploadCloud,
  Users,
  X,
} from "lucide-react";
import { cvApi } from "@/services/api/cv";
import { jobsApi, type JobRequirement } from "@/services/api/jobs";
import {
  analysesApi,
  type Analysis,
  type ImproveResponse,
} from "@/services/api/analyses";
import type { Lang } from "@/lib/i18n";
import { useLang } from "@/lib/use-lang";

type UploadStatus =
  | "pending"
  | "uploading"
  | "analysing"
  | "success"
  | "error"
  | "duplicate";

type UploadItem = {
  id: string;
  file: File;
  name: string;
  size: number;
  status: UploadStatus;
  message?: string;
  cvId?: string;
  resultId?: string;
};

type CandidateMeta = {
  displayName: string;
  email?: string;
  phone?: string;
  location?: string;
  languages: string[];
  yearsExperience?: number;
  lastCompany?: string;
  projects: { label: string; url?: string }[];
  github: string[];
  linkedin: string[];
  textLength: number;
  summaryLine?: string;
  qualitySignals: string[];
};

type CandidateScores = {
  mustPercent: number;
  nicePercent: number;
  experienceScore: number;
  experienceStatus: "within" | "below" | "above" | "unknown";
  qualityScore: number;
  finalScore: number;
  gatePassed: boolean;
  status: "recommended" | "consider" | "excluded";
  missingMust: string[];
  duplicateOf?: string;
};

type CandidateResult = {
  id: string;
  uploadId: string;
  cvId: string;
  fileName: string;
  meta: CandidateMeta;
  scores: CandidateScores;
  analysis: Analysis & { message?: string };
  ai?: Pick<ImproveResponse, "summary" | "suggestions" | "metrics"> | null;
};

type SortKey =
  | "finalScore"
  | "mustPercent"
  | "nicePercent"
  | "experience"
  | "name"
  | "status";

type JobTemplate = {
  id: string;
  title: string;
  description: string;
  must: string[];
  nice: string[];
  experienceBand?: string | null;
  level?: string | null;
  contract?: string | null;
  languages: string[];
};

type ExperienceBand = {
  id: string;
  label: { ar: string; en: string };
  min: number;
  max: number | null;
};

type Option = { id: string; label: { ar: string; en: string } };
type SkillSuggestion = { id: string; label: string };

const getOptionLabel = (option: Option, lang: Lang) =>
  option.label?.[lang] ?? option.label?.ar ?? option.label?.en ?? option.id;

const experienceBands: ExperienceBand[] = [
  { id: "0-1", label: { ar: "0 - 1 سنة", en: "0-1 years" }, min: 0, max: 1 },
  { id: "2-4", label: { ar: "2 - 4 سنوات", en: "2-4 years" }, min: 2, max: 4 },
  { id: "5-8", label: { ar: "5 - 8 سنوات", en: "5-8 years" }, min: 5, max: 8 },
  { id: "9+", label: { ar: "9+ سنوات", en: "9+ years" }, min: 9, max: null },
];

const levelOptions: Option[] = [
  { id: "junior", label: { ar: "Junior", en: "Junior" } },
  { id: "mid", label: { ar: "Mid", en: "Mid" } },
  { id: "senior", label: { ar: "Senior", en: "Senior" } },
  { id: "lead", label: { ar: "Lead", en: "Lead" } },
];

const contractOptions: Option[] = [
  { id: "fulltime", label: { ar: "دوام كامل", en: "Full-time" } },
  { id: "parttime", label: { ar: "دوام جزئي", en: "Part-time" } },
  { id: "contract", label: { ar: "عقد/فريلانس", en: "Contract" } },
  { id: "remote", label: { ar: "عن بُعد", en: "Remote" } },
];

const languageOptions: Option[] = [
  { id: "ar", label: { ar: "العربية", en: "Arabic" } },
  { id: "en", label: { ar: "الإنجليزية", en: "English" } },
  { id: "fr", label: { ar: "الفرنسية", en: "French" } },
  { id: "de", label: { ar: "الألمانية", en: "German" } },
  { id: "es", label: { ar: "الإسبانية", en: "Spanish" } },
];

const mustSuggestions: SkillSuggestion[] = [
  { id: "react", label: "React" },
  { id: "node", label: "Node.js" },
  { id: "typescript", label: "TypeScript" },
  { id: "rest", label: "REST APIs" },
  { id: "sql", label: "SQL" },
  { id: "docker", label: "Docker" },
  { id: "testing", label: "Testing / Jest" },
];

const niceSuggestions: SkillSuggestion[] = [
  { id: "next", label: "Next.js" },
  { id: "graphql", label: "GraphQL" },
  { id: "aws", label: "AWS" },
  { id: "gcp", label: "GCP" },
  { id: "tailwind", label: "Tailwind CSS" },
  { id: "ci", label: "CI/CD" },
  { id: "design", label: "UX Collaboration" },
];

const COPY = {
  ar: {
    hero: {
      badge: "AI Workflow",
      title: "مساعد مطابقة السِيَر الذاتية مع الوظائف",
      subtitle:
        "حوّل توصيف الوظيفة وتحليل السير الذاتية إلى لوحة واحدة برتقالية احترافية — جاهزة للإطلاق التجاري.",
    },
    steps: {
      step1: "الخطوة 1: توصيف الوظيفة",
      step1Hint:
        "حقول واضحة + شرائح لتحديد المهارات، الخبرة، المستوى، نوع التعاقد واللغة.",
      step2: "الخطوة 2: الرفع والفرز",
      step2Hint:
        "اسحب ما يصل إلى 50 ملف CV، مع كشف تلقائي للتكرار وإمكانية إعادة المحاولة.",
      step3: "الخطوة 3: النتائج الذكية",
      step3Hint: "جدول قابل للفرز والتصفية مع شريط إجراءات ثابت أعلى النتائج.",
      step4: "الخطوة 4: صفحة المقارنة",
      step4Hint: "قارن 2-4 مرشحين جنباً إلى جنب مع نقاط القوة والضعف والتوصية.",
      step5: "الخطوة 5: تقرير مختصر",
      step5Hint: "زر واحد لتوليد تقرير مدير التوظيف بصفحة واحدة.",
    },
    fields: {
      jobTitle: "عنوان الوظيفة",
      jobTitlePlaceholder: "مثال: مطوّر React متقدم",
      jobDescription: "وصف مختصر",
      jobDescriptionPlaceholder:
        "املأ المسؤوليات الأساسية، التقنيات اليومية، ومن ستعمل معه...",
      mustHave: "مهارات Must-have",
      niceToHave: "مهارات Nice-to-have",
      chipHint: "اكتب واضغط Enter لإضافة شريحة جديدة.",
      experience: "الخبرة المطلوبة",
      level: "المستوى",
      contract: "نوع التعاقد",
      languages: "اللغة",
      templates: "قوالب محفوظة",
      loadTemplate: "استدعاء",
      noTemplates: "لا توجد قوالب بعد — احفظ أول توصيف لاستعادته لاحقًا.",
    },
    buttons: {
      saveTemplate: "حفظ التوصيف",
      startAnalysis: "ابدأ التحليل",
      runBatch: "ابدأ التحليل الجماعي",
      retry: "إعادة المحاولة",
      remove: "إزالة",
      selectBest: "اختيار أفضل 3",
      compare: "مقارنة المختارين",
      exportPdf: "تصدير PDF",
      exportCsv: "تصدير CSV",
      managerReport: "تقرير مدير التوظيف",
      close: "إغلاق",
    },
    uploads: {
      dropLabel: "اسحب الملفات هنا",
      browse: "اختر ملفات",
      limit: "حتى 50 ملف (PDF أو DOC/DOCX)",
      counter: "عدد الملفات",
      status: {
        pending: "بانتظار",
        uploading: "جاري الرفع",
        analysing: "جاري التحليل",
        success: "تم الاستخراج",
        error: "فشل",
        duplicate: "مكرر",
      },
      duplicateReason: "تكرار بناءً على {reason}.",
      ready: "جاهز للتحليل.",
    },
    table: {
      columns: {
        candidate: "الاسم",
        experience: "الخبرة (سنوات)",
        must: "تطابق Must-have %",
        nice: "تطابق Nice-to-have %",
        final: "الدرجة النهائية",
        languages: "اللغات",
        lastCompany: "آخر شركة",
        notes: "ملاحظات الذكاء الاصطناعي",
        status: "الحالة",
      },
      filtersTitle: "فلاتر سريعة",
      empty: "ابدأ التحليل لعرض النتائج.",
      selectedCount: "تم اختيار {count} مرشح.",
    },
    statuses: {
      recommended: "مُوصى به",
      consider: "قابل للمقابلة",
      excluded: "مستبعد",
      duplicate: "مكرر",
    },
    filters: {
      mustGate: "استبعاد غير المستوفين للـMust-have",
      exp24: "خبرة 2-4 سنوات",
      react: "يتقن React",
      recommended: "موصى به فقط",
    },
    insights: {
      summary: {
        recommended: "مرشح موصى به بدرجة {score}%.",
        consider: "قابل للمقابلة بدرجة {score}%.",
        excluded: "تم استبعاده بدرجة {score}%.",
        duplicate: "مكرر لنفس المتقدم ({name}).",
      },
      gateFail: "لم يحقق 80% من مهارات الـMust-have.",
      strengths: {
        must: "حقق {value}% من متطلبات الـMust-have.",
        nice: "أظهر {value}% من مهارات Nice-to-have.",
        experience: "خبرته ({value} سنة) ضمن النطاق المطلوب.",
        languages: "يتحدث {value}.",
        projects: "يملك {value} مشاريع أو روابط موثوقة.",
        quality: "تنسيق السيرة واضح ومنظم.",
        skill: "مهارة {value} بدرجة {score}/10.",
      },
      weaknesses: {
        experienceLow: "الخبرة ({value} سنة) أقل من المطلوب ({target}).",
        experienceHigh: "الخبرة أعلى من النطاق المطلوب.",
        qualityLow: "تنسيق السيرة يحتاج تحسين.",
        missingMust: "يفتقد: {items}.",
        aiGaps: "مجالات للتحسين: {items}.",
        aiSuggestion: "اقتراح تحسين: {item}.",
      },
    },
    comparison: {
      title: "مقارنة المرشحين",
      empty: "اختر على الأقل مرشحين للمقارنة.",
      strengths: "نقاط القوة",
      weaknesses: "نقاط الضعف",
      skills: "المهارات",
      experience: "الخبرة",
      projects: "المشاريع والروابط",
      recommendation: "التوصية",
      close: "إغلاق المقارنة",
    },
    report: {
      generated: "تم فتح التقرير في نافذة جديدة للطباعة.",
    },
    notifications: {
      saved: "تم حفظ التوصيف كقالب.",
      jobCreated: "تم حفظ الوظيفة وجاهزة للتحليل.",
      processing: "جاري تحليل السير الذاتية...",
      finished: "اكتمل تحليل جميع الملفات.",
      duplicate: "تم رصد ملف مكرر وتم وضع علامة عليه.",
      error: "حدث خطأ: {message}",
      limitReached: "تم الوصول إلى الحد الأقصى (50 ملف).",
      addedFiles: "تمت إضافة {count} ملفات.",
      autoFilled: "تم توليد المتطلبات تلقائياً من وصف الوظيفة.",
      autoFillFailed: "تعذّر استخراج المتطلبات تلقائياً. أضفها يدوياً.",
    },
    managerReport: {
      title: "تقرير مدير التوظيف",
      intro: "أفضل {count} مرشحين بعد التحليل الجماعي.",
      ranking: "الترتيب",
      reason: "سبب الاختيار",
      risks: "المخاطر",
    },
  },
  en: {
    hero: {
      badge: "AI Workflow",
      title: "Precision talent intelligence",
      subtitle:
        "Define the job, drop up to 50 resumes, and deliver explainable scoring in minutes — production ready.",
    },
    steps: {
      step1: "Step 1: Job definition",
      step1Hint:
        "Structured fields and chips for must-have skills, experience, level, contract and languages.",
      step2: "Step 2: Upload & triage",
      step2Hint:
        "Drag & drop up to 50 CVs with duplicate detection and retry handling.",
      step3: "Step 3: Smart results",
      step3Hint: "Sortable table with quick filters and action bar.",
      step4: "Step 4: Comparison view",
      step4Hint:
        "Compare 2–4 candidates side by side with strengths and weaknesses.",
      step5: "Step 5: Manager report",
      step5Hint: "Generate a one-page summary ready to share.",
    },
    fields: {
      jobTitle: "Job title",
      jobTitlePlaceholder: "Example: Senior React Engineer",
      jobDescription: "Short description",
      jobDescriptionPlaceholder:
        "Outline responsibilities, tech stack, team context and success metrics...",
      mustHave: "Must-have skills",
      niceToHave: "Nice-to-have skills",
      chipHint: "Type and press Enter to add a chip.",
      experience: "Experience",
      level: "Seniority",
      contract: "Contract type",
      languages: "Language",
      templates: "Saved templates",
      loadTemplate: "Load",
      noTemplates:
        "No templates yet — save the first definition to reuse it later.",
    },
    buttons: {
      saveTemplate: "Save template",
      startAnalysis: "Start analysis",
      runBatch: "Run bulk analysis",
      retry: "Retry",
      remove: "Remove",
      selectBest: "Pick top 3",
      compare: "Compare selected",
      exportPdf: "Export PDF",
      exportCsv: "Export CSV",
      managerReport: "Manager report",
      close: "Close",
    },
    uploads: {
      dropLabel: "Drop files here",
      browse: "browse",
      limit: "Up to 50 files (PDF or DOC/DOCX)",
      counter: "Files",
      status: {
        pending: "Pending",
        uploading: "Uploading",
        analysing: "Analysing",
        success: "Parsed",
        error: "Failed",
        duplicate: "Duplicate",
      },
      duplicateReason: "Duplicate detected based on {reason}.",
      ready: "Ready to analyse.",
    },
    table: {
      columns: {
        candidate: "Candidate",
        experience: "Experience (years)",
        must: "Must-have %",
        nice: "Nice-to-have %",
        final: "Final score",
        languages: "Languages",
        lastCompany: "Last company",
        notes: "AI notes",
        status: "Status",
      },
      filtersTitle: "Quick filters",
      empty: "Run the analysis to populate the table.",
      selectedCount: "{count} candidates selected.",
    },
    statuses: {
      recommended: "Recommended",
      consider: "Interview",
      excluded: "Excluded",
      duplicate: "Duplicate",
    },
    filters: {
      mustGate: "Hide must-have failures",
      exp24: "Experience 2-4 years",
      react: "Strong in React",
      recommended: "Recommended only",
    },
    insights: {
      summary: {
        recommended: "Recommended with a {score}% score.",
        consider: "Interview with a {score}% score.",
        excluded: "Excluded with a {score}% score.",
        duplicate: "Duplicate of {name}.",
      },
      gateFail: "Did not reach 80% of must-have skills.",
      strengths: {
        must: "Matched {value}% of must-have skills.",
        nice: "Matched {value}% of nice-to-have skills.",
        experience: "Experience ({value} yrs) matches the required band.",
        languages: "Speaks {value}.",
        projects: "Has {value} relevant projects or links.",
        quality: "Resume is well structured and clear.",
        skill: "Skill {value} scored {score}/10.",
      },
      weaknesses: {
        experienceLow:
          "Experience ({value} yrs) is below the target ({target}).",
        experienceHigh: "Experience exceeds the target range.",
        qualityLow: "Resume formatting needs improvement.",
        missingMust: "Missing: {items}.",
        aiGaps: "Improve: {items}.",
        aiSuggestion: "AI recommendation: {item}.",
      },
    },
    comparison: {
      title: "Candidate comparison",
      empty: "Pick at least two candidates to compare.",
      strengths: "Strengths",
      weaknesses: "Weaknesses",
      skills: "Skills",
      experience: "Experience",
      projects: "Projects & links",
      recommendation: "Recommendation",
      close: "Close comparison",
    },
    report: {
      generated: "Report opened in a new tab ready for print/PDF.",
    },
    notifications: {
      saved: "Job definition saved as template.",
      jobCreated: "Job saved and ready to analyse.",
      processing: "Analysing uploaded CVs...",
      finished: "All files analysed.",
      duplicate: "Duplicate detected and flagged.",
      error: "Error: {message}",
      limitReached: "Maximum number of files reached (50).",
      addedFiles: "Added {count} files.",
      autoFilled: "Auto-filled requirements from the job description.",
      autoFillFailed:
        "Couldn't extract requirements automatically. Please enter them manually.",
    },
    managerReport: {
      title: "Hiring manager report",
      intro: "Top {count} candidates based on bulk analysis.",
      ranking: "Ranking",
      reason: "Why selected",
      risks: "Risks",
    },
  },
} as const;

type CopyKey = (typeof COPY)[keyof typeof COPY];

const TEMPLATES_KEY = "job-templates-v2";
const MAX_FILES = 50;

function randomId() {
  return Math.random().toString(36).slice(2);
}

function formatPercent(value: number): string {
  const rounded = Number(value.toFixed(1));
  return Number.isInteger(rounded)
    ? String(Math.round(rounded))
    : rounded.toFixed(1);
}

function formatBytes(size: number): string {
  if (!size) return "0";
  const units = ["B", "KB", "MB", "GB"];
  const idx = Math.min(
    units.length - 1,
    Math.floor(Math.log(size) / Math.log(1024))
  );
  const value = size / 1024 ** idx;
  return `${value.toFixed(idx === 0 ? 0 : value < 10 ? 1 : 0)} ${units[idx]}`;
}

function normalizePhone(value?: string): string | undefined {
  if (!value) return undefined;
  return value.replace(/[^\d+]/g, "");
}

function formatList(items: string[], lang: Lang): string {
  if (!items.length) return "";
  return lang === "ar" ? items.join("، ") : items.join(", ");
}

function fmt(
  template: string,
  replacements: Record<string, string | number>
): string {
  let out = template;
  for (const [key, value] of Object.entries(replacements)) {
    out = out.replace(new RegExp(`\\{${key}\\}`, "g"), String(value));
  }
  return out;
}

function detectLanguages(text: string): string[] {
  const found = new Set<string>();
  const pairs: [RegExp, string][] = [
    [/english|ingles/i, "English"],
    [/arabic|العربية/i, "Arabic"],
    [/french|français|الفرنسية/i, "French"],
    [/german|deutsch|الألمانية/i, "German"],
    [/spanish|español|الإسبانية/i, "Spanish"],
  ];
  for (const [regex, label] of pairs) {
    if (regex.test(text)) found.add(label);
  }
  return Array.from(found);
}

function parseCandidateMeta(
  text: string | null | undefined,
  fallbackName: string,
  cvLang?: string | null
): CandidateMeta {
  const safeText = text ? text.replace(/\r/g, "") : "";
  const lines = safeText
    .split(/\n+/)
    .map((l) => l.trim())
    .filter(Boolean);

  const displayName = lines[0]?.replace(/[#*•\-]/g, "").trim() || fallbackName;

  const emailMatch = safeText.match(/[A-Z0-9._%+-]+@[A-Z0-9.-]+\.[A-Z]{2,}/gi);
  const phoneMatch = safeText.match(/\+?[0-9][0-9\s().-]{6,}/g);

  const locationMatch = safeText.match(/(?:Location|الموقع)[:\s]+([^\n]+)/i);

  const experienceMatch = safeText.match(
    /(\d{1,2})\s*(?:years?|yrs?|سن(?:ة|وات)|عام|خبرة)/gi
  );
  const yearsExperience = experienceMatch
    ?.map((token) => Number(token.replace(/[^0-9]/g, "")))
    .filter((n) => !Number.isNaN(n))
    .reduce((acc, curr) => Math.max(acc, curr), 0);

  const companyMatch = safeText.match(
    /(?:Company|Employer|شركة)[:\s]+([^\n]+)/i
  );
  let lastCompany = companyMatch?.[1]?.trim();
  if (!lastCompany) {
    const atMatch = safeText.match(/\b(?:at|@)\s+([A-Z][\w& ]{2,40})/);
    if (atMatch) lastCompany = atMatch[1].trim();
  }

  const linkMatches = safeText.match(/https?:\/\/[^\s)]+/gi) || [];
  const github = linkMatches.filter((url) => /github\.com/i.test(url));
  const linkedin = linkMatches.filter((url) => /linkedin\.com/i.test(url));
  const projectLinks = linkMatches
    .filter((url) => !github.includes(url) && !linkedin.includes(url))
    .slice(0, 5)
    .map((url, idx) => ({ label: `Link ${idx + 1}`, url }));

  const detectedLanguages = detectLanguages(safeText);
  if (cvLang) {
    const mapped = languageOptions.find((l) => l.id === cvLang)?.label.en;
    if (mapped) detectedLanguages.unshift(mapped);
  }

  const summaryLine =
    lines.find((line) => /summary|objective|ملخص/i.test(line)) || lines[1];

  const qualitySignals: string[] = [];
  if (/summary|objective|ملخص/i.test(safeText)) qualitySignals.push("sections");
  if (/experience|projects|education|skills|الخبرات|المهارات/i.test(safeText))
    qualitySignals.push("headings");
  if (/-\s|•\s|●\s/.test(safeText)) qualitySignals.push("bullets");

  return {
    displayName,
    email: emailMatch?.[0],
    phone: phoneMatch?.[0],
    location: locationMatch?.[1]?.trim(),
    languages: Array.from(new Set(detectedLanguages)).slice(0, 5),
    yearsExperience: yearsExperience
      ? Math.min(yearsExperience, 40)
      : undefined,
    lastCompany,
    projects: projectLinks,
    github,
    linkedin,
    textLength: safeText.length,
    summaryLine,
    qualitySignals,
  };
}

function computeQualityScore(meta: CandidateMeta): {
  score: number;
  signals: string[];
} {
  let score = 0;
  const signals: string[] = [];
  if (meta.textLength > 2000) {
    score += 40;
    signals.push("detail");
  } else if (meta.textLength > 900) {
    score += 28;
    signals.push("detail");
  } else if (meta.textLength > 300) {
    score += 18;
  }

  if (meta.qualitySignals.includes("sections")) {
    score += 24;
    signals.push("sections");
  }
  if (meta.qualitySignals.includes("bullets")) {
    score += 16;
    signals.push("bullets");
  }
  if (meta.email && meta.phone) {
    score += 10;
    signals.push("contact");
  } else if (meta.email || meta.phone) {
    score += 6;
  }
  if (meta.languages.length > 1) {
    score += 10;
    signals.push("languages");
  }
  if (meta.projects.length > 0) {
    score += 8;
    signals.push("projects");
  }

  return { score: Math.min(100, Math.round(score)), signals };
}

function computeExperienceScore(
  years: number | undefined,
  bandId: string | null
): { score: number; status: "within" | "below" | "above" | "unknown" } {
  if (!bandId) {
    if (years == null) return { score: 60, status: "unknown" };
    return {
      score: Math.min(100, Math.round(Math.min(years * 15, 90))),
      status: "unknown",
    };
  }
  const band = experienceBands.find((b) => b.id === bandId);
  if (!band) return { score: 60, status: "unknown" };
  if (years == null) return { score: 55, status: "unknown" };

  if (years >= band.min && (band.max == null || years <= band.max)) {
    return { score: 100, status: "within" };
  }
  if (years < band.min) {
    const diff = band.min - years;
    const score = Math.max(25, Math.round(100 - diff * 18));
    return { score, status: "below" };
  }
  if (band.max != null && years > band.max) {
    const diff = years - band.max;
    const score = Math.max(55, Math.round(95 - diff * 10));
    return { score, status: "above" };
  }
  return { score: 90, status: "within" };
}

function computeScores(
  analysis: Analysis,
  meta: CandidateMeta,
  jobConfig: { experienceBand: string | null },
  duplicateOf?: string
): CandidateScores {
  const breakdown = Array.isArray(analysis.breakdown) ? analysis.breakdown : [];
  const must = breakdown.filter((b) => b.mustHave);
  const nice = breakdown.filter((b) => !b.mustHave);

  const mustPercent = must.length
    ? (must.reduce(
        (sum, item) => sum + Number(item.score10 ?? item.similarity * 10),
        0
      ) /
        (must.length * 10)) *
      100
    : 0;
  const nicePercent = nice.length
    ? (nice.reduce(
        (sum, item) => sum + Number(item.score10 ?? item.similarity * 10),
        0
      ) /
        (nice.length * 10)) *
      100
    : 0;

  const gatePassed = must.length === 0 || mustPercent >= 80;

  const exp = computeExperienceScore(
    meta.yearsExperience,
    jobConfig.experienceBand
  );
  const quality = computeQualityScore(meta);

  const finalScore =
    Math.round(
      (0.5 * mustPercent +
        0.2 * nicePercent +
        0.2 * exp.score +
        0.1 * quality.score) *
        10
    ) / 10;

  let status: CandidateScores["status"] = "consider";
  if (!gatePassed || finalScore < 65 || duplicateOf) status = "excluded";
  else if (finalScore >= 85) status = "recommended";

  return {
    mustPercent: Math.min(100, Number(mustPercent.toFixed(1))),
    nicePercent: Math.min(100, Number(nicePercent.toFixed(1))),
    experienceScore: Math.min(100, exp.score),
    experienceStatus: exp.status,
    qualityScore: Math.min(100, quality.score),
    finalScore: Math.min(100, Math.max(0, finalScore)),
    gatePassed,
    status,
    missingMust: (analysis.gaps as any)?.mustHaveMissing ?? [],
    duplicateOf,
  };
}

type AiNarrative = {
  summary: string;
  strengths: string[];
  weaknesses: string[];
};

function buildAiNarrative(
  result: CandidateResult,
  lang: Lang,
  copy: CopyKey,
  jobConfig: { experienceBand: string | null },
  duplicateName?: string
): AiNarrative {
  const { scores, meta, analysis } = result;
  const texts = copy.insights;
  const strengths: string[] = [];
  const weaknesses: string[] = [];
  const ai = result.ai;

  if (scores.duplicateOf) {
    const summary = fmt(texts.summary.duplicate, {
      name: duplicateName || result.meta.displayName,
    });
    return { summary, strengths, weaknesses: [summary] };
  }

  const scoreText = formatPercent(scores.finalScore);
  let summary = fmt(texts.summary[scores.status], { score: scoreText });

  if (ai?.summary) {
    summary = ai.summary;
  }

  if (!scores.gatePassed) {
    weaknesses.push(texts.gateFail);
  }

  if (scores.mustPercent >= 85) {
    strengths.push(
      fmt(texts.strengths.must, { value: formatPercent(scores.mustPercent) })
    );
  }
  if (scores.nicePercent >= 60) {
    strengths.push(
      fmt(texts.strengths.nice, { value: formatPercent(scores.nicePercent) })
    );
  }
  if (scores.experienceStatus === "within" && meta.yearsExperience != null) {
    strengths.push(
      fmt(texts.strengths.experience, {
        value: formatPercent(meta.yearsExperience),
      })
    );
  }
  if (meta.languages.length > 1) {
    strengths.push(
      fmt(texts.strengths.languages, {
        value: formatList(meta.languages, lang) || "",
      })
    );
  }
  if (meta.projects.length > 0 || meta.github.length || meta.linkedin.length) {
    const total =
      meta.projects.length + meta.github.length + meta.linkedin.length;
    strengths.push(fmt(texts.strengths.projects, { value: String(total) }));
  }
  if (scores.qualityScore >= 70) {
    strengths.push(texts.strengths.quality);
  }

  const topStrengths = Array.isArray(analysis.metrics?.topStrengths)
    ? analysis.metrics?.topStrengths ?? []
    : [];
  if (topStrengths.length) {
    topStrengths.slice(0, 4).forEach((item) => {
      if (!item?.requirement) return;
      strengths.push(
        fmt(texts.strengths.skill, {
          value: item.requirement,
          score: Number(item.score ?? item.similarity ?? 0).toFixed(1),
        })
      );
    });
  }

  if (scores.experienceStatus === "below" && meta.yearsExperience != null) {
    // قبل: b.id === jobConfig.experienceBand ?? ""
    const band = experienceBands.find(
      (b) => b.id === (jobConfig.experienceBand ?? "")
    );
    const target = band
      ? lang === "ar"
        ? band.label.ar
        : band.label.en
      : scores.experienceScore;
    weaknesses.push(
      fmt(texts.weaknesses.experienceLow, {
        value: formatPercent(meta.yearsExperience),
        target: String(target),
      })
    );
  }
  if (scores.experienceStatus === "above") {
    weaknesses.push(texts.weaknesses.experienceHigh);
  }
  if (scores.qualityScore < 55) {
    weaknesses.push(texts.weaknesses.qualityLow);
  }

  const missingMust =
    ai?.metrics?.missingMust?.length
      ? ai.metrics.missingMust
      : scores.missingMust?.length
        ? scores.missingMust
        : (analysis.gaps as any)?.mustHaveMissing ?? [];
  if (missingMust.length) {
    weaknesses.push(
      fmt(texts.weaknesses.missingMust, {
        items: formatList(missingMust, lang),
      })
    );
  }

  const improvables =
    ai?.metrics?.improvement?.length
      ? ai.metrics.improvement
      : (analysis.gaps as any)?.improve ?? [];
  if (improvables.length) {
    weaknesses.push(
      fmt(texts.weaknesses.aiGaps, {
        items: formatList(improvables.slice(0, 6), lang),
      })
    );
  }

  if (Array.isArray(ai?.suggestions) && ai.suggestions.length) {
    ai.suggestions.forEach((item) => {
      if (!item) return;
      weaknesses.push(
        fmt(texts.weaknesses.aiSuggestion, {
          item,
        })
      );
    });
  }

  return { summary, strengths, weaknesses };
}

type Banner = { type: "success" | "error" | "info"; text: string } | null;

export default function TalentWorkflow() {
  const lang = useLang();
  const copy = COPY[lang];
  const dir = lang === "ar" ? "rtl" : "ltr";

  const [jobTitle, setJobTitle] = React.useState("");
  const [jobDescription, setJobDescription] = React.useState("");
  const [mustSkills, setMustSkills] = React.useState<string[]>([]);
  const [niceSkills, setNiceSkills] = React.useState<string[]>([]);
  const [mustInput, setMustInput] = React.useState("");
  const [niceInput, setNiceInput] = React.useState("");
  const [experienceBand, setExperienceBand] = React.useState<string | null>(
    null
  );
  const [level, setLevel] = React.useState<string | null>(null);
  const [contract, setContract] = React.useState<string | null>(null);
  const [jobLanguages, setJobLanguages] = React.useState<string[]>([]);
  const autoSuggestKeyRef = React.useRef<string>("");
  const [autoSuggestStatus, setAutoSuggestStatus] = React.useState<
    "idle" | "loading" | "done" | "error"
  >("idle");

  const [templates, setTemplates] = React.useState<JobTemplate[]>([]);
  const [jobId, setJobId] = React.useState<string | null>(null);
  const [savingJob, setSavingJob] = React.useState(false);

  const [uploads, setUploads] = React.useState<UploadItem[]>([]);
  const [processing, setProcessing] = React.useState(false);
  const [banner, setBanner] = React.useState<Banner>(null);

  const [results, setResults] = React.useState<CandidateResult[]>([]);
  const resultsRef = React.useRef<CandidateResult[]>([]);
  React.useEffect(() => {
    resultsRef.current = results;
  }, [results]);

  const [selected, setSelected] = React.useState<string[]>([]);
  const [pinnedId, setPinnedId] = React.useState<string | null>(null);
  const [activeFilters, setActiveFilters] = React.useState<string[]>([]);
  const [sortState, setSortState] = React.useState<{
    key: SortKey;
    direction: "asc" | "desc";
  }>({ key: "finalScore", direction: "desc" });
  const [comparisonOpen, setComparisonOpen] = React.useState(false);

  const jobConfig = React.useMemo(
    () => ({ experienceBand, level, contract, languages: jobLanguages }),
    [experienceBand, level, contract, jobLanguages]
  );

  React.useEffect(() => {
    try {
      const stored = window.localStorage.getItem(TEMPLATES_KEY);
      if (stored) {
        const parsed = JSON.parse(stored) as JobTemplate[];
        setTemplates(parsed);
      }
    } catch (error) {
      console.warn("Failed to load templates", error);
    }
  }, []);

  const pushBanner = React.useCallback((payload: NonNullable<Banner>) => {
    setBanner(payload);
    const timer = setTimeout(() => setBanner(null), 4200);
    return () => clearTimeout(timer);
  }, []);

  const addMustSkill = React.useCallback((value: string) => {
    const normalized = value.trim();
    if (!normalized) return;
    setMustSkills((prev) =>
      prev.includes(normalized) ? prev : [...prev, normalized].slice(0, 20)
    );
  }, []);

  const addNiceSkill = React.useCallback((value: string) => {
    const normalized = value.trim();
    if (!normalized) return;
    setNiceSkills((prev) =>
      prev.includes(normalized) ? prev : [...prev, normalized].slice(0, 20)
    );
  }, []);

  const removeSkill = React.useCallback(
    (type: "must" | "nice", value: string) => {
      if (type === "must") {
        setMustSkills((prev) => prev.filter((item) => item !== value));
      } else {
        setNiceSkills((prev) => prev.filter((item) => item !== value));
      }
    },
    []
  );

  const toggleLanguage = React.useCallback((id: string) => {
    setJobLanguages((prev) =>
      prev.includes(id) ? prev.filter((item) => item !== id) : [...prev, id]
    );
  }, []);

<<<<<<< HEAD
=======
  React.useEffect(() => {
    if (mustSkills.length || niceSkills.length) return;
    const text = jobDescription.trim();
    if (!text) {
      setAutoSuggestStatus("idle");
      autoSuggestKeyRef.current = "";
      return;
    }
    if (text.length < 40) return;

    const handle = window.setTimeout(() => {
      void runAutoSuggest("watch");
    }, 800);

    return () => window.clearTimeout(handle);
  }, [jobDescription, mustSkills.length, niceSkills.length, runAutoSuggest]);

>>>>>>> 588e9169
  const buildRequirementsFromState = React.useCallback((): JobRequirement[] => {
    return [
      ...mustSkills.map((req) => ({
        requirement: req,
        mustHave: true,
        weight: 2,
      })),
      ...niceSkills.map((req) => ({
        requirement: req,
        mustHave: false,
        weight: 1,
      })),
    ];
  }, [mustSkills, niceSkills]);

  const normalizeSuggestedRequirements = React.useCallback(
    (items: JobRequirement[] | undefined) => {
      const seen = new Set<string>();
      const must: string[] = [];
      const nice: string[] = [];
      const normalized: JobRequirement[] = [];

      (Array.isArray(items) ? items : []).forEach((item) => {
        if (!item) return;
        const requirement = String(item.requirement ?? "").trim();
        if (!requirement) return;
        const key = requirement.toLowerCase();
        if (seen.has(key)) return;
        seen.add(key);
        const mustHave = Boolean(item.mustHave);
        const clean = requirement.slice(0, 160);
        const weight = Math.min(
          3,
          Math.max(1, Number(item.weight ?? 1) || 1)
        );

        normalized.push({ requirement: clean, mustHave, weight });
        if (mustHave) {
          if (must.length < 20) must.push(clean);
        } else if (nice.length < 20) {
          nice.push(clean);
        }
      });

      return { normalized, must, nice };
    },
    []
  );

  const runAutoSuggest = React.useCallback(
    async (source: "watch" | "ensure" = "watch"): Promise<JobRequirement[]> => {
      if (mustSkills.length || niceSkills.length) return [];
      const text = jobDescription.trim();
      if (!text) return [];
      if (source === "watch" && text.length < 40) return [];
      if (source === "watch" && autoSuggestKeyRef.current === text) return [];

      setAutoSuggestStatus("loading");
      try {
        const response = await jobsApi.suggestFromJD(text);
        const { normalized, must, nice } = normalizeSuggestedRequirements(
          response?.items
        );

        if (normalized.length) {
          autoSuggestKeyRef.current = text;
          setMustSkills(must);
          setNiceSkills(nice);
          setAutoSuggestStatus("done");
          if (source === "ensure" || autoSuggestStatus !== "done") {
            pushBanner({ type: "info", text: copy.notifications.autoFilled });
          }
          return normalized;
        }

        setAutoSuggestStatus("error");
        if (source === "ensure") {
          pushBanner({ type: "error", text: copy.notifications.autoFillFailed });
        }
        return [];
      } catch (error) {
        setAutoSuggestStatus("error");
        if (source === "ensure") {
          pushBanner({ type: "error", text: copy.notifications.autoFillFailed });
        }
        return [];
      }
    },
    [
      mustSkills.length,
      niceSkills.length,
      jobDescription,
      jobsApi,
      normalizeSuggestedRequirements,
      pushBanner,
      copy.notifications.autoFilled,
      copy.notifications.autoFillFailed,
      autoSuggestStatus,
    ]
  );

<<<<<<< HEAD
  React.useEffect(() => {
    if (mustSkills.length || niceSkills.length) return;
    const text = jobDescription.trim();
    if (!text) {
      setAutoSuggestStatus("idle");
      autoSuggestKeyRef.current = "";
      return;
    }
    if (text.length < 40) return;

    const handle = window.setTimeout(() => {
      void runAutoSuggest("watch");
    }, 800);

    return () => window.clearTimeout(handle);
  }, [jobDescription, mustSkills.length, niceSkills.length, runAutoSuggest]);

=======
>>>>>>> 588e9169
  const ensureJob = React.useCallback(async () => {
    if (jobId) return jobId;
    let requirements = buildRequirementsFromState();
    if (!requirements.length) {
      const suggested = await runAutoSuggest("ensure");
      if (suggested.length) {
        requirements = suggested;
      }
    }
    if (!requirements.length) {
      pushBanner({
        type: "error",
        text: copy.notifications.autoFillFailed,
      });
      throw new Error("no-requirements");
    }

    setSavingJob(true);
    try {
      const descriptionExtras = [
        level ? `Level: ${level}` : null,
        contract ? `Contract: ${contract}` : null,
        jobLanguages.length ? `Languages: ${jobLanguages.join(", ")}` : null,
      ]
        .filter(Boolean)
        .join(" | ");

      const payload = await jobsApi.create({
        title: jobTitle || "Untitled Role",
        description: descriptionExtras
          ? `${jobDescription}\n${descriptionExtras}`
          : jobDescription,
        requirements,
      });
      setJobId(payload.id);
      pushBanner({ type: "success", text: copy.notifications.jobCreated });
      return payload.id;
    } catch (error: any) {
      pushBanner({
        type: "error",
        text: copy.notifications.error.replace(
          "{message}",
          error?.message || ""
        ),
      });
      throw error;
    } finally {
      setSavingJob(false);
    }
  }, [
    jobId,
    mustSkills,
    niceSkills,
    jobDescription,
    jobTitle,
    level,
    contract,
    jobLanguages,
    copy.notifications.error,
    copy.notifications.jobCreated,
    pushBanner,
  ]);

  const saveTemplate = React.useCallback(() => {
    const template: JobTemplate = {
      id: randomId(),
      title: jobTitle || (lang === "ar" ? "وظيفة بدون عنوان" : "Untitled"),
      description: jobDescription,
      must: mustSkills,
      nice: niceSkills,
      experienceBand,
      level,
      contract,
      languages: jobLanguages,
    };
    setTemplates((prev) => {
      const next = [template, ...prev].slice(0, 12);
      window.localStorage.setItem(TEMPLATES_KEY, JSON.stringify(next));
      return next;
    });
    pushBanner({ type: "success", text: copy.notifications.saved });
  }, [
    jobTitle,
    jobDescription,
    mustSkills,
    niceSkills,
    experienceBand,
    level,
    contract,
    jobLanguages,
    lang,
    copy.notifications.saved,
    pushBanner,
  ]);

  const applyTemplate = React.useCallback((template: JobTemplate) => {
    setJobTitle(template.title);
    setJobDescription(template.description);
    setMustSkills(template.must);
    setNiceSkills(template.nice);
    setExperienceBand(template.experienceBand ?? null);
    setLevel(template.level ?? null);
    setContract(template.contract ?? null);
    setJobLanguages(template.languages ?? []);
  }, []);

  const removeUpload = React.useCallback((id: string) => {
    setUploads((prev) => prev.filter((item) => item.id !== id));
  }, []);

  const handleFiles = React.useCallback(
    (fileList: FileList | File[]) => {
      const files = Array.from(fileList);
      if (uploads.length + files.length > MAX_FILES) {
        pushBanner({ type: "error", text: copy.notifications.limitReached });
        return;
      }

      const existing = new Set(uploads.map((item) => item.name.toLowerCase()));
      const items: UploadItem[] = files.map((file) => {
        const nameKey = file.name.toLowerCase();
        const duplicate = existing.has(nameKey);
        return {
          id: randomId(),
          file,
          name: file.name,
          size: file.size,
          status: duplicate ? "duplicate" : "pending",
          message: duplicate
            ? copy.uploads.duplicateReason.replace("{reason}", "file name")
            : copy.uploads.ready,
        };
      });

      setUploads((prev) => [...prev, ...items]);
      pushBanner({
        type: "info",
        text: copy.notifications.addedFiles.replace(
          "{count}",
          String(items.length)
        ),
      });
    },
    [
      uploads,
      copy.notifications.limitReached,
      copy.notifications.addedFiles,
      copy.uploads.duplicateReason,
      copy.uploads.ready,
      pushBanner,
    ]
  );

  const onDrop = React.useCallback(
    (event: React.DragEvent<HTMLLabelElement>) => {
      event.preventDefault();
      event.stopPropagation();
      const files = event.dataTransfer?.files;
      if (files?.length) handleFiles(files);
    },
    [handleFiles]
  );

  const onDragOver = React.useCallback(
    (event: React.DragEvent<HTMLLabelElement>) => {
      event.preventDefault();
      event.dataTransfer.dropEffect = "copy";
    },
    []
  );

  const processUpload = React.useCallback(
    async (item: UploadItem, ensuredJobId: string) => {
      setUploads((prev) =>
        prev.map((entry) =>
          entry.id === item.id
            ? {
                ...entry,
                status: "uploading",
                message: copy.uploads.status.uploading,
              }
            : entry
        )
      );

      try {
        const uploadRes = await cvApi.upload(item.file);
        setUploads((prev) =>
          prev.map((entry) =>
            entry.id === item.id
              ? {
                  ...entry,
                  status: "analysing",
                  cvId: uploadRes.cvId,
                  message: copy.uploads.status.analysing,
                }
              : entry
          )
        );

        const analysisRes = (await analysesApi.run({
          jobId: ensuredJobId,
          cvId: uploadRes.cvId,
        })) as Analysis & { ok?: boolean; message?: string };

        const finalAnalysis = analysisRes.ok
          ? ({ ...analysisRes, id: analysisRes.id } as Analysis & {
              message?: string;
            })
          : analysisRes;

        const cvDetails = await cvApi.getById(uploadRes.cvId).catch(() => null);
        const meta = parseCandidateMeta(
          cvDetails?.cv?.parsedText,
          item.name.replace(/\.[^.]+$/, ""),
          cvDetails?.cv?.lang
        );

        const duplicateEntry = resultsRef.current.find((candidate) => {
          if (
            candidate.meta.displayName.toLowerCase() ===
            meta.displayName.toLowerCase()
          )
            return true;
          if (
            meta.email &&
            candidate.meta.email &&
            meta.email.toLowerCase() === candidate.meta.email.toLowerCase()
          )
            return true;
          const normalizedPhone = normalizePhone(meta.phone);
          if (
            normalizedPhone &&
            candidate.meta.phone &&
            normalizePhone(candidate.meta.phone) === normalizedPhone
          )
            return true;
          return false;
        });

        const scores = computeScores(
          finalAnalysis,
          meta,
          { experienceBand },
          duplicateEntry?.id
        );

        let aiInsights: CandidateResult["ai"] = null;
        try {
          const improve = await analysesApi.improve({
            jobId: ensuredJobId,
            cvId: uploadRes.cvId,
            lang,
          });
          aiInsights = {
            summary: improve.summary,
            suggestions: improve.suggestions,
            metrics: improve.metrics,
          };
          if (improve.metrics?.missingMust?.length) {
            scores.missingMust = improve.metrics.missingMust;
          }
        } catch (aiError) {
          console.error("Failed to fetch AI refinement", aiError);
        }

        const candidate: CandidateResult = {
          id: randomId(),
          uploadId: item.id,
          cvId: uploadRes.cvId,
          fileName: item.name,
          meta,
          scores,
          analysis: finalAnalysis,
          ai: aiInsights,
        };

        setResults((prev) => {
          const next = [...prev, candidate];
          resultsRef.current = next;
          return next;
        });

        setUploads((prev) =>
          prev.map((entry) =>
            entry.id === item.id
              ? {
                  ...entry,
                  status: scores.duplicateOf ? "duplicate" : "success",
                  message: scores.duplicateOf
                    ? copy.uploads.duplicateReason.replace(
                        "{reason}",
                        duplicateEntry?.meta.displayName || "duplicate"
                      )
                    : copy.uploads.status.success,
                  resultId: candidate.id,
                }
              : entry
          )
        );

        if (scores.duplicateOf) {
          pushBanner({ type: "info", text: copy.notifications.duplicate });
        }
      } catch (error: any) {
        setUploads((prev) =>
          prev.map((entry) =>
            entry.id === item.id
              ? {
                  ...entry,
                  status: "error",
                  message: copy.notifications.error.replace(
                    "{message}",
                    error?.message || ""
                  ),
                }
              : entry
          )
        );
      }
    },
    [
      copy.uploads.status.uploading,
      copy.uploads.status.analysing,
      copy.uploads.status.success,
      copy.uploads.duplicateReason,
      copy.notifications.duplicate,
      copy.notifications.error,
      experienceBand,
      pushBanner,
      lang,
    ]
  );

  const runBatch = React.useCallback(async () => {
    if (processing) return;
    try {
      const ensuredJobId = await ensureJob();
      setProcessing(true);
      pushBanner({ type: "info", text: copy.notifications.processing });
      for (const item of uploads) {
        if (item.status === "success" || item.status === "duplicate") continue;
        if (
          item.status === "pending" ||
          item.status === "error" ||
          item.status === "analysing"
        ) {
          await processUpload(item, ensuredJobId);
        }
      }
      pushBanner({ type: "success", text: copy.notifications.finished });
    } catch (error) {
      if ((error as Error)?.message === "no-requirements") return;
    } finally {
      setProcessing(false);
    }
  }, [
    processing,
    ensureJob,
    uploads,
    processUpload,
    copy.notifications.processing,
    copy.notifications.finished,
    pushBanner,
  ]);

  const retryUpload = React.useCallback(
    async (id: string) => {
      const item = uploads.find((entry) => entry.id === id);
      if (!item) return;
      try {
        const ensuredJobId = await ensureJob();
        await processUpload({ ...item, status: "pending" }, ensuredJobId);
      } catch {}
    },
    [uploads, ensureJob, processUpload]
  );

  const toggleFilter = React.useCallback((filterId: string) => {
    setActiveFilters((prev) =>
      prev.includes(filterId)
        ? prev.filter((id) => id !== filterId)
        : [...prev, filterId]
    );
  }, []);

  const toggleSelect = React.useCallback((candidateId: string) => {
    setSelected((prev) =>
      prev.includes(candidateId)
        ? prev.filter((id) => id !== candidateId)
        : [...prev, candidateId]
    );
  }, []);

  const selectTopThree = React.useCallback(() => {
    const top = [...results]
      .filter((item) => item.scores.status !== "excluded")
      .sort((a, b) => b.scores.finalScore - a.scores.finalScore)
      .slice(0, 3)
      .map((item) => item.id);
    setSelected(top);
  }, [results]);

  const exportCsv = React.useCallback(() => {
    if (!results.length) return;
    const header = [
      "Name",
      "Must%",
      "Nice%",
      "ExperienceScore",
      "QualityScore",
      "FinalScore",
      "Status",
      "Languages",
      "LastCompany",
    ];
    const rows = results.map((item) => [
      item.meta.displayName,
      item.scores.mustPercent,
      item.scores.nicePercent,
      item.scores.experienceScore,
      item.scores.qualityScore,
      item.scores.finalScore,
      item.scores.status,
      item.meta.languages.join(" | "),
      item.meta.lastCompany || "",
    ]);
    const csv = [header, ...rows]
      .map((columns) =>
        columns.map((cell) => `"${String(cell).replace(/"/g, '""')}"`).join(",")
      )
      .join("\n");
    const blob = new Blob([csv], { type: "text/csv;charset=utf-8;" });
    const url = URL.createObjectURL(blob);
    const link = document.createElement("a");
    link.href = url;
    link.download = `analysis-${Date.now()}.csv`;
    link.click();
    URL.revokeObjectURL(url);
  }, [results]);

  const exportTablePdf = React.useCallback(() => {
    if (!results.length) return;
    const tableRows = results
      .map(
        (item, index) => `
          <tr>
            <td>${index + 1}</td>
            <td>${item.meta.displayName}</td>
            <td>${formatPercent(item.scores.finalScore)}%</td>
            <td>${formatPercent(item.scores.mustPercent)}%</td>
            <td>${formatPercent(item.scores.nicePercent)}%</td>
            <td>${item.meta.languages.join(", ")}</td>
            <td>${item.meta.lastCompany || ""}</td>
          </tr>
        `
      )
      .join("");
    const html = `
      <html>
        <head>
          <meta charset="utf-8" />
          <title>Analysis Export</title>
          <style>
            body { font-family: Arial, sans-serif; padding: 32px; color: #2F3A4A; }
            table { border-collapse: collapse; width: 100%; }
            th, td { border: 1px solid #EDEDED; padding: 8px; text-align: left; }
            th { background: #FFF0E0; }
          </style>
        </head>
        <body>
          <h1>${copy.hero.title}</h1>
          <table>
            <thead>
              <tr>
                <th>#</th>
                <th>${copy.table.columns.candidate}</th>
                <th>${copy.table.columns.final}</th>
                <th>${copy.table.columns.must}</th>
                <th>${copy.table.columns.nice}</th>
                <th>${copy.table.columns.languages}</th>
                <th>${copy.table.columns.lastCompany}</th>
              </tr>
            </thead>
            <tbody>${tableRows}</tbody>
          </table>
        </body>
      </html>
    `;
    const win = window.open("", "_blank");
    if (!win) return;
    win.document.write(html);
    win.document.close();
    win.focus();
  }, [results, copy.hero.title, copy.table.columns]);

  const exportManagerReport = React.useCallback(() => {
    const top = [...results]
      .filter((item) => item.scores.status !== "excluded")
      .sort((a, b) => b.scores.finalScore - a.scores.finalScore)
      .slice(0, 3);
    if (!top.length) return;
    const rows = top
      .map(
        (item, index) => `
          <tr>
            <td>${index + 1}</td>
            <td>${item.meta.displayName}</td>
            <td>${formatPercent(item.scores.finalScore)}%</td>
            <td>${item.meta.lastCompany || ""}</td>
            <td>${formatList(item.scores.missingMust, lang)}</td>
          </tr>
        `
      )
      .join("");

    const html = `
      <html>
        <head>
          <meta charset="utf-8" />
          <title>${copy.managerReport.title}</title>
          <style>
            body { font-family: Arial, sans-serif; padding: 32px; color: #2F3A4A; }
            h1 { color: #D85E00; }
            table { width: 100%; border-collapse: collapse; margin-top: 16px; }
            th, td { border: 1px solid #EDEDED; padding: 8px; text-align: left; }
            th { background: #FFF0E0; }
          </style>
        </head>
        <body>
          <h1>${copy.managerReport.title}</h1>
          <p>${fmt(copy.managerReport.intro, { count: top.length })}</p>
          <table>
            <thead>
              <tr>
                <th>${copy.managerReport.ranking}</th>
                <th>${copy.table.columns.candidate}</th>
                <th>${copy.table.columns.final}</th>
                <th>${copy.table.columns.lastCompany}</th>
                <th>${copy.managerReport.risks}</th>
              </tr>
            </thead>
            <tbody>${rows}</tbody>
          </table>
        </body>
      </html>
    `;
    const blob = new Blob([html], { type: "text/html" });
    const url = URL.createObjectURL(blob);
    const win = window.open("", "_blank");
    if (win) {
      win.document.write(html);
      win.document.close();
      win.focus();
      setTimeout(() => URL.revokeObjectURL(url), 2000);
    } else {
      const anchor = document.createElement("a");
      anchor.href = url;
      anchor.download = `manager-report-${Date.now()}.html`;
      document.body.appendChild(anchor);
      anchor.click();
      document.body.removeChild(anchor);
      setTimeout(() => URL.revokeObjectURL(url), 2000);
    }
    pushBanner({ type: "success", text: copy.report.generated });
  }, [
    results,
    copy.managerReport,
    copy.table.columns,
    copy.report.generated,
    lang,
    pushBanner,
  ]);

  const quickFilters = React.useMemo(
    () => [
      { id: "mustGate", label: copy.filters.mustGate },
      { id: "exp24", label: copy.filters.exp24 },
      { id: "react", label: copy.filters.react },
      { id: "recommended", label: copy.filters.recommended },
    ],
    [copy.filters]
  );

  const filteredResults = React.useMemo(() => {
    return results.filter((item) => {
      if (activeFilters.includes("mustGate") && !item.scores.gatePassed)
        return false;
      if (
        activeFilters.includes("recommended") &&
        item.scores.status !== "recommended"
      )
        return false;
      if (activeFilters.includes("exp24")) {
        if (
          !item.meta.yearsExperience ||
          item.meta.yearsExperience < 2 ||
          item.meta.yearsExperience > 4
        )
          return false;
      }
      if (activeFilters.includes("react")) {
        const hasReact = item.analysis.breakdown?.some(
          (entry: any) =>
            /react/i.test(entry.requirement) && Number(entry.score10 ?? 0) >= 7
        );
        if (!hasReact) return false;
      }
      return true;
    });
  }, [results, activeFilters]);

  const sortedResults = React.useMemo(() => {
    const sorted = [...filteredResults].sort((a, b) => {
      const direction = sortState.direction === "asc" ? 1 : -1;
      switch (sortState.key) {
        case "finalScore":
          return direction * (a.scores.finalScore - b.scores.finalScore);
        case "mustPercent":
          return direction * (a.scores.mustPercent - b.scores.mustPercent);
        case "nicePercent":
          return direction * (a.scores.nicePercent - b.scores.nicePercent);
        case "experience":
          return (
            direction *
            ((a.meta.yearsExperience || 0) - (b.meta.yearsExperience || 0))
          );
        case "name":
          return (
            direction * a.meta.displayName.localeCompare(b.meta.displayName)
          );
        case "status":
          return direction * a.scores.status.localeCompare(b.scores.status);
        default:
          return 0;
      }
    });
    if (pinnedId) {
      const pinnedIndex = sorted.findIndex((item) => item.id === pinnedId);
      if (pinnedIndex > 0) {
        const [pinned] = sorted.splice(pinnedIndex, 1);
        sorted.unshift(pinned);
      }
    }
    return sorted;
  }, [filteredResults, sortState, pinnedId]);

  const comparisonCandidates = React.useMemo(
    () =>
      sortedResults.filter((item) => selected.includes(item.id)).slice(0, 4),
    [sortedResults, selected]
  );

  const duplicateMap = React.useMemo(() => {
    const map = new Map<string, string>();
    results.forEach((item) => {
      if (item.scores.duplicateOf) {
        const target = results.find(
          (candidate) => candidate.id === item.scores.duplicateOf
        );
        if (target) map.set(item.id, target.meta.displayName);
      }
    });
    return map;
  }, [results]);

  const bannerClasses: Record<NonNullable<Banner>["type"], string> = {
    success: "border-[#16A34A]/40 bg-[#dcfce7] text-[#166534]",
    error: "border-red-200 bg-red-50 text-red-600",
    info: "border-[#FF7A00]/30 bg-[#FFF0E0] text-[#D85E00]",
  };

  const stepHighlights = React.useMemo(
    () => [
      { id: "step1", title: copy.steps.step1, hint: copy.steps.step1Hint },
      { id: "step2", title: copy.steps.step2, hint: copy.steps.step2Hint },
      { id: "step3", title: copy.steps.step3, hint: copy.steps.step3Hint },
      { id: "step4", title: copy.steps.step4, hint: copy.steps.step4Hint },
      { id: "step5", title: copy.steps.step5, hint: copy.steps.step5Hint },
    ],
    [copy.steps]
  );

  return (
    <div dir={dir} className="space-y-12">
      {banner && (
        <div
          className={clsx(
            "flex items-center justify-between gap-3 rounded-2xl border px-4 py-3 text-sm shadow-sm",
            bannerClasses[banner.type]
          )}
        >
          <span>{banner.text}</span>
          <button
            onClick={() => setBanner(null)}
            className="inline-flex h-7 w-7 items-center justify-center rounded-full bg-white/60 text-[#2F3A4A]"
          >
            <X className="h-4 w-4" />
          </button>
        </div>
      )}

      <section className="relative overflow-hidden rounded-3xl border border-[#FFD7B0] bg-white/90 px-6 py-10 shadow-sm backdrop-blur">
        <div className="absolute -top-20 end-8 h-40 w-40 rounded-full bg-[#FFB26B]/30 blur-3xl" />
        <div className="absolute -bottom-24 start-8 h-48 w-48 rounded-full bg-[#FF7A00]/20 blur-3xl" />
        <div className="relative flex flex-col gap-6">
          <span className="inline-flex w-fit items-center gap-2 rounded-full border border-[#FF7A00]/30 bg-[#FFF0E0] px-4 py-1 text-xs font-semibold text-[#D85E00]">
            {copy.hero.badge}
          </span>
          <div>
            <h1 className="text-3xl font-bold text-[#2F3A4A] sm:text-4xl">
              {copy.hero.title}
            </h1>
            <p className="mt-2 max-w-3xl text-sm text-[#2F3A4A]/70">
              {copy.hero.subtitle}
            </p>
          </div>
          <div className="grid grid-cols-1 gap-4 text-xs text-[#2F3A4A]/60 sm:grid-cols-2 xl:grid-cols-5">
            {stepHighlights.map((item) => (
              <div
                key={item.id}
                className="rounded-2xl border border-[#FFE4C8] bg-white/80 p-4"
              >
                <div className="text-[#D85E00] font-semibold">{item.title}</div>
                <p className="mt-2 leading-relaxed">{item.hint}</p>
              </div>
            ))}
          </div>
        </div>
      </section>

      <section className="rounded-3xl border border-[#FFD7B0] bg-white/95 p-6 shadow-sm backdrop-blur">
        <div className="flex flex-col gap-3 sm:flex-row sm:items-center sm:justify-between">
          <div>
            <h2 className="text-xl font-semibold text-[#D85E00]">
              {copy.steps.step1}
            </h2>
            <p className="text-sm text-[#2F3A4A]/70">{copy.steps.step1Hint}</p>
          </div>
          <div className="flex flex-wrap gap-2 text-xs">
            <button
              onClick={saveTemplate}
              className="inline-flex items-center gap-2 rounded-full border border-[#FF7A00]/40 bg-white px-4 py-2 font-semibold text-[#D85E00] shadow-sm transition hover:bg-[#FF7A00]/10"
            >
              <CheckCircle2 className="h-4 w-4" /> {copy.buttons.saveTemplate}
            </button>
            <button
              onClick={runBatch}
              disabled={processing}
              className="inline-flex items-center gap-2 rounded-full bg-[#FF7A00] px-4 py-2 font-semibold text-white shadow hover:bg-[#D85E00] disabled:opacity-60"
            >
              {processing ? (
                <Loader2 className="h-4 w-4 animate-spin" />
              ) : (
                <BarChart3 className="h-4 w-4" />
              )}{" "}
              {copy.buttons.startAnalysis}
            </button>
          </div>
        </div>

        <div className="mt-6 grid gap-4 lg:grid-cols-2">
          <div className="space-y-4">
            <label className="block text-sm font-medium text-[#2F3A4A]">
              {copy.fields.jobTitle}
              <input
                value={jobTitle}
                onChange={(event) => setJobTitle(event.target.value)}
                placeholder={copy.fields.jobTitlePlaceholder}
                className="mt-2 w-full rounded-2xl border border-[#FFE4C8] bg-white/80 px-4 py-3 text-sm focus:border-[#FF7A00] focus:outline-none"
              />
            </label>
            <label className="block text-sm font-medium text-[#2F3A4A]">
              {copy.fields.jobDescription}
              <textarea
                value={jobDescription}
                onChange={(event) => setJobDescription(event.target.value)}
                placeholder={copy.fields.jobDescriptionPlaceholder}
                rows={4}
                className="mt-2 w-full rounded-2xl border border-[#FFE4C8] bg-white/80 px-4 py-3 text-sm focus:border-[#FF7A00] focus:outline-none"
              />
            </label>
          </div>

          <div className="grid gap-4 sm:grid-cols-2">
            <div className="rounded-2xl border border-[#FFE4C8] bg-white/80 p-4">
              <div className="text-xs font-semibold text-[#D85E00]">
                {copy.fields.experience}
              </div>
              <div className="mt-3 flex flex-wrap gap-2">
                {experienceBands.map((option) => (
                  <button
                    key={option.id}
                    onClick={() =>
                      setExperienceBand((prev) =>
                        prev === option.id ? null : option.id
                      )
                    }
                    className={clsx(
                      "rounded-full border px-3 py-1 text-xs font-semibold transition",
                      experienceBand === option.id
                        ? "border-transparent bg-[#FF7A00] text-white"
                        : "border-[#FF7A00]/30 bg-white text-[#D85E00] hover:bg-[#FF7A00]/10"
                    )}
                  >
                    {getOptionLabel(option, lang)}
                  </button>
                ))}
              </div>
            </div>
            <div className="rounded-2xl border border-[#FFE4C8] bg-white/80 p-4">
              <div className="text-xs font-semibold text-[#D85E00]">
                {copy.fields.level}
              </div>
              <div className="mt-3 flex flex-wrap gap-2">
                {levelOptions.map((option) => (
                  <button
                    key={option.id}
                    onClick={() =>
                      setLevel((prev) =>
                        prev === option.id ? null : option.id
                      )
                    }
                    className={clsx(
                      "rounded-full border px-3 py-1 text-xs font-semibold transition",
                      level === option.id
                        ? "border-transparent bg-[#FFB26B] text-[#2F3A4A]"
                        : "border-[#FF7A00]/30 bg-white text-[#D85E00] hover:bg-[#FF7A00]/10"
                    )}
                  >
                    {getOptionLabel(option, lang)}
                  </button>
                ))}
              </div>
            </div>
            <div className="rounded-2xl border border-[#FFE4C8] bg-white/80 p-4">
              <div className="text-xs font-semibold text-[#D85E00]">
                {copy.fields.contract}
              </div>
              <div className="mt-3 flex flex-wrap gap-2">
                {contractOptions.map((option) => (
                  <button
                    key={option.id}
                    onClick={() =>
                      setContract((prev) =>
                        prev === option.id ? null : option.id
                      )
                    }
                    className={clsx(
                      "rounded-full border px-3 py-1 text-xs font-semibold transition",
                      contract === option.id
                        ? "border-transparent bg-[#FFB26B] text-[#2F3A4A]"
                        : "border-[#FF7A00]/30 bg-white text-[#D85E00] hover:bg-[#FF7A00]/10"
                    )}
                  >
                    {getOptionLabel(option, lang)}
                  </button>
                ))}
              </div>
            </div>
            <div className="rounded-2xl border border-[#FFE4C8] bg-white/80 p-4">
              <div className="text-xs font-semibold text-[#D85E00]">
                {copy.fields.languages}
              </div>
              <div className="mt-3 flex flex-wrap gap-2">
                {languageOptions.map((option) => (
                  <button
                    key={option.id}
                    onClick={() => toggleLanguage(option.id)}
                    className={clsx(
                      "rounded-full border px-3 py-1 text-xs font-semibold transition",
                      jobLanguages.includes(option.id)
                        ? "border-transparent bg-[#FF7A00] text-white"
                        : "border-[#FF7A00]/30 bg-white text-[#D85E00] hover:bg-[#FF7A00]/10"
                    )}
                  >
                    {getOptionLabel(option, lang)}
                  </button>
                ))}
              </div>
            </div>
          </div>
        </div>

        <div className="mt-6 grid gap-4 lg:grid-cols-2">
          <div className="rounded-2xl border border-[#FFE4C8] bg-white/80 p-4">
            <div className="flex items-center justify-between text-xs font-semibold text-[#D85E00]">
              <span>{copy.fields.mustHave}</span>
              <span className="text-[#2F3A4A]/50">{copy.fields.chipHint}</span>
            </div>
            <div className="mt-3 flex flex-wrap gap-2">
              {mustSkills.map((skill) => (
                <button
                  key={skill}
                  onClick={() => removeSkill("must", skill)}
                  className="group inline-flex items-center gap-1 rounded-full bg-[#FF7A00] px-3 py-1 text-xs font-semibold text-white"
                >
                  {skill}
                  <X className="h-3 w-3 opacity-70 transition group-hover:opacity-100" />
                </button>
              ))}
            </div>
            <input
              value={mustInput}
              onChange={(event) => setMustInput(event.target.value)}
              onKeyDown={(event) => {
                if (event.key === "Enter") {
                  event.preventDefault();
                  addMustSkill(mustInput);
                  setMustInput("");
                }
              }}
              placeholder="React, Node.js, SQL..."
              className="mt-4 w-full rounded-2xl border border-[#FF7A00]/30 bg-white/80 px-4 py-2 text-sm focus:border-[#FF7A00] focus:outline-none"
            />
            <div className="mt-3 flex flex-wrap gap-2 text-xs">
              {mustSuggestions.map((suggestion) => (
                <button
                  key={suggestion.id}
                  onClick={() => addMustSkill(suggestion.label)}
                  className="rounded-full border border-[#FF7A00]/30 bg-white px-3 py-1 font-semibold text-[#D85E00] hover:bg-[#FF7A00]/10"
                >
                  {suggestion.label}
                </button>
              ))}
            </div>
          </div>
          <div className="rounded-2xl border border-[#FFE4C8] bg-white/80 p-4">
            <div className="flex items-center justify-between text-xs font-semibold text-[#D85E00]">
              <span>{copy.fields.niceToHave}</span>
              <span className="text-[#2F3A4A]/50">{copy.fields.chipHint}</span>
            </div>
            <div className="mt-3 flex flex-wrap gap-2">
              {niceSkills.map((skill) => (
                <button
                  key={skill}
                  onClick={() => removeSkill("nice", skill)}
                  className="group inline-flex items-center gap-1 rounded-full bg-[#FFB26B] px-3 py-1 text-xs font-semibold text-[#2F3A4A]"
                >
                  {skill}
                  <X className="h-3 w-3 opacity-70 transition group-hover:opacity-100" />
                </button>
              ))}
            </div>
            <input
              value={niceInput}
              onChange={(event) => setNiceInput(event.target.value)}
              onKeyDown={(event) => {
                if (event.key === "Enter") {
                  event.preventDefault();
                  addNiceSkill(niceInput);
                  setNiceInput("");
                }
              }}
              placeholder="Next.js, GraphQL, AWS..."
              className="mt-4 w-full rounded-2xl border border-[#FF7A00]/30 bg-white/80 px-4 py-2 text-sm focus:border-[#FF7A00] focus:outline-none"
            />
            <div className="mt-3 flex flex-wrap gap-2 text-xs">
              {niceSuggestions.map((suggestion) => (
                <button
                  key={suggestion.id}
                  onClick={() => addNiceSkill(suggestion.label)}
                  className="rounded-full border border-[#FF7A00]/30 bg-white px-3 py-1 font-semibold text-[#D85E00] hover:bg-[#FF7A00]/10"
                >
                  {suggestion.label}
                </button>
              ))}
            </div>
          </div>
        </div>

        <div className="mt-6 rounded-2xl border border-[#FFE4C8] bg-white/70 p-4">
          <div className="text-xs font-semibold text-[#D85E00]">
            {copy.fields.templates}
          </div>
          {templates.length === 0 ? (
            <p className="mt-3 text-xs text-[#2F3A4A]/60">
              {copy.fields.noTemplates}
            </p>
          ) : (
            <div className="mt-3 flex flex-wrap gap-2 text-xs">
              {templates.map((template) => (
                <button
                  key={template.id}
                  onClick={() => applyTemplate(template)}
                  className="rounded-full border border-[#FF7A00]/30 bg-white px-3 py-1 font-semibold text-[#D85E00] hover:bg-[#FF7A00]/10"
                >
                  {template.title}
                </button>
              ))}
            </div>
          )}
        </div>
      </section>

      <section className="rounded-3xl border border-[#FFD7B0] bg-white/95 p-6 shadow-sm backdrop-blur">
        <div className="flex flex-col gap-3 sm:flex-row sm:items-center sm:justify-between">
          <div>
            <h2 className="text-xl font-semibold text-[#D85E00]">
              {copy.steps.step2}
            </h2>
            <p className="text-sm text-[#2F3A4A]/70">{copy.steps.step2Hint}</p>
          </div>
          <div className="text-xs text-[#2F3A4A]/50">
            {copy.uploads.counter}: {uploads.length}/{MAX_FILES}
          </div>
        </div>

        <label
          onDrop={onDrop}
          onDragOver={onDragOver}
          className="mt-6 flex cursor-pointer flex-col items-center justify-center gap-3 rounded-3xl border-2 border-dashed border-[#FFB26B] bg-[#FFF0E0]/60 px-6 py-12 text-center transition hover:border-[#FF7A00] hover:bg-[#FFF0E0]"
        >
          <UploadCloud className="h-10 w-10 text-[#FF7A00]" />
          <div className="text-sm font-semibold text-[#D85E00]">
            {copy.uploads.dropLabel}
          </div>
          <div className="text-xs text-[#2F3A4A]/60">{copy.uploads.limit}</div>
          <span className="rounded-full bg-white px-4 py-1 text-xs font-semibold text-[#FF7A00] shadow">
            {copy.uploads.browse}
          </span>
          <input
            type="file"
            multiple
            accept=".pdf,.doc,.docx"
            className="hidden"
            onChange={(event) => {
              if (event.target.files) handleFiles(event.target.files);
              event.target.value = "";
            }}
          />
        </label>

        <div className="mt-6 grid gap-4 sm:grid-cols-2 lg:grid-cols-3">
          {uploads.map((item) => (
            <div
              key={item.id}
              className="flex flex-col rounded-2xl border border-[#FFE4C8] bg-white/90 p-4 shadow-sm"
            >
              <div className="flex items-start justify-between gap-3">
                <div>
                  <div className="flex items-center gap-2 text-sm font-semibold text-[#2F3A4A]">
                    <FileText className="h-4 w-4 text-[#FF7A00]" />
                    <span className="line-clamp-1">{item.name}</span>
                  </div>
                  <div className="mt-1 text-xs text-[#2F3A4A]/60">
                    {formatBytes(item.size)}
                  </div>
                </div>
                <div className="flex items-center gap-2 text-xs">
                  {item.status === "success" && (
                    <CheckCircle2 className="h-4 w-4 text-[#16A34A]" />
                  )}
                  {item.status === "duplicate" && (
                    <AlertTriangle className="h-4 w-4 text-[#F59E0B]" />
                  )}
                  {item.status === "error" && (
                    <AlertTriangle className="h-4 w-4 text-red-500" />
                  )}
                  <button
                    onClick={() => removeUpload(item.id)}
                    className="rounded-full bg-[#FFF0E0] p-1 text-[#D85E00]"
                  >
                    <Trash2 className="h-3.5 w-3.5" />
                  </button>
                </div>
              </div>
              <div className="mt-3 flex items-center gap-2 text-xs text-[#2F3A4A]/70">
                {item.status === "uploading" && (
                  <Loader2 className="h-4 w-4 animate-spin text-[#FF7A00]" />
                )}
                {item.status === "analysing" && (
                  <Loader2 className="h-4 w-4 animate-spin text-[#D85E00]" />
                )}
                {item.status === "success" && (
                  <CheckCircle2 className="h-4 w-4 text-[#16A34A]" />
                )}
                {item.status === "duplicate" && (
                  <AlertTriangle className="h-4 w-4 text-[#F59E0B]" />
                )}
                {item.status === "error" && (
                  <AlertTriangle className="h-4 w-4 text-red-500" />
                )}
                <span>{item.message}</span>
              </div>
              {item.status === "error" && (
                <button
                  onClick={() => retryUpload(item.id)}
                  className="mt-3 inline-flex items-center gap-2 rounded-full bg-[#FF7A00]/10 px-3 py-1 text-xs font-semibold text-[#D85E00]"
                >
                  <RefreshCw className="h-3.5 w-3.5" /> {copy.buttons.retry}
                </button>
              )}
            </div>
          ))}
        </div>
      </section>

      <section className="rounded-3xl border border-[#FFD7B0] bg-white/95 p-6 shadow-sm backdrop-blur">
        <div className="flex flex-col gap-3 sm:flex-row sm:items-center sm:justify-between">
          <div>
            <h2 className="text-xl font-semibold text-[#D85E00]">
              {copy.steps.step3}
            </h2>
            <p className="text-sm text-[#2F3A4A]/70">{copy.steps.step3Hint}</p>
          </div>
          <div className="flex flex-wrap gap-2 text-xs">
            <button
              onClick={selectTopThree}
              className="inline-flex items-center gap-2 rounded-full border border-[#FF7A00]/40 bg-white px-3 py-1 font-semibold text-[#D85E00] hover:bg-[#FF7A00]/10"
            >
              <Award className="h-4 w-4" /> {copy.buttons.selectBest}
            </button>
            <button
              onClick={() => setComparisonOpen(true)}
              disabled={selected.length < 2}
              className="inline-flex items-center gap-2 rounded-full border border-[#FF7A00]/40 bg-white px-3 py-1 font-semibold text-[#D85E00] hover:bg-[#FF7A00]/10 disabled:opacity-50"
            >
              <Columns2 className="h-4 w-4" /> {copy.buttons.compare}
            </button>
            <button
              onClick={exportTablePdf}
              className="inline-flex items-center gap-2 rounded-full border border-[#FF7A00]/40 bg-white px-3 py-1 font-semibold text-[#D85E00] hover:bg-[#FF7A00]/10"
            >
              <FileOutput className="h-4 w-4" /> {copy.buttons.exportPdf}
            </button>
            <button
              onClick={exportCsv}
              className="inline-flex items-center gap-2 rounded-full border border-[#FF7A00]/40 bg-white px-3 py-1 font-semibold text-[#D85E00] hover:bg-[#FF7A00]/10"
            >
              <Download className="h-4 w-4" /> {copy.buttons.exportCsv}
            </button>
            <button
              onClick={exportManagerReport}
              className="inline-flex items-center gap-2 rounded-full bg-[#FF7A00] px-4 py-2 font-semibold text-white shadow hover:bg-[#D85E00]"
            >
              <Users className="h-4 w-4" /> {copy.buttons.managerReport}
            </button>
          </div>
        </div>

        <div className="mt-6 flex flex-wrap items-center gap-3">
          <Filter className="h-4 w-4 text-[#FF7A00]" />
          <span className="text-xs font-semibold text-[#2F3A4A]/70">
            {copy.table.filtersTitle}
          </span>
          <div className="flex flex-wrap gap-2 text-xs">
            {quickFilters.map((filter) => (
              <button
                key={filter.id}
                onClick={() => toggleFilter(filter.id)}
                className={clsx(
                  "rounded-full border px-3 py-1 font-semibold transition",
                  activeFilters.includes(filter.id)
                    ? "border-transparent bg-[#FF7A00] text-white"
                    : "border-[#FF7A00]/40 bg-white text-[#D85E00] hover:bg-[#FF7A00]/10"
                )}
              >
                {filter.label}
              </button>
            ))}
          </div>
          {selected.length > 0 && (
            <span className="text-xs text-[#2F3A4A]/60">
              {copy.table.selectedCount.replace(
                "{count}",
                String(selected.length)
              )}
            </span>
          )}
        </div>

        <div className="mt-6 overflow-x-auto">
          <table className="min-w-full divide-y divide-[#FFE4C8] text-sm">
            <thead className="bg-[#FFF0E0] text-[#D85E00]">
              <tr>
                <th className="sticky top-0 px-3 py-2 text-start">Pin</th>
                <th className="px-3 py-2 text-start">
                  <button
                    className="inline-flex items-center gap-1"
                    onClick={() =>
                      setSortState((prev) => ({
                        key: "name",
                        direction:
                          prev.key === "name" && prev.direction === "asc"
                            ? "desc"
                            : "asc",
                      }))
                    }
                  >
                    {copy.table.columns.candidate}
                    {sortState.key === "name" &&
                      (sortState.direction === "asc" ? (
                        <ChevronUp className="h-3 w-3" />
                      ) : (
                        <ChevronDown className="h-3 w-3" />
                      ))}
                  </button>
                </th>
                <th className="px-3 py-2">
                  <button
                    className="inline-flex items-center gap-1"
                    onClick={() =>
                      setSortState((prev) => ({
                        key: "experience",
                        direction:
                          prev.key === "experience" && prev.direction === "asc"
                            ? "desc"
                            : "asc",
                      }))
                    }
                  >
                    {copy.table.columns.experience}
                    {sortState.key === "experience" &&
                      (sortState.direction === "asc" ? (
                        <ChevronUp className="h-3 w-3" />
                      ) : (
                        <ChevronDown className="h-3 w-3" />
                      ))}
                  </button>
                </th>
                <th className="px-3 py-2">
                  <button
                    className="inline-flex items-center gap-1"
                    onClick={() =>
                      setSortState((prev) => ({
                        key: "mustPercent",
                        direction:
                          prev.key === "mustPercent" && prev.direction === "asc"
                            ? "desc"
                            : "asc",
                      }))
                    }
                  >
                    {copy.table.columns.must}
                    {sortState.key === "mustPercent" &&
                      (sortState.direction === "asc" ? (
                        <ChevronUp className="h-3 w-3" />
                      ) : (
                        <ChevronDown className="h-3 w-3" />
                      ))}
                  </button>
                </th>
                <th className="px-3 py-2">
                  <button
                    className="inline-flex items-center gap-1"
                    onClick={() =>
                      setSortState((prev) => ({
                        key: "nicePercent",
                        direction:
                          prev.key === "nicePercent" && prev.direction === "asc"
                            ? "desc"
                            : "asc",
                      }))
                    }
                  >
                    {copy.table.columns.nice}
                    {sortState.key === "nicePercent" &&
                      (sortState.direction === "asc" ? (
                        <ChevronUp className="h-3 w-3" />
                      ) : (
                        <ChevronDown className="h-3 w-3" />
                      ))}
                  </button>
                </th>
                <th className="px-3 py-2">
                  <button
                    className="inline-flex items-center gap-1"
                    onClick={() =>
                      setSortState((prev) => ({
                        key: "finalScore",
                        direction:
                          prev.key === "finalScore" && prev.direction === "asc"
                            ? "desc"
                            : "asc",
                      }))
                    }
                  >
                    {copy.table.columns.final}
                    {sortState.key === "finalScore" &&
                      (sortState.direction === "asc" ? (
                        <ChevronUp className="h-3 w-3" />
                      ) : (
                        <ChevronDown className="h-3 w-3" />
                      ))}
                  </button>
                </th>
                <th className="px-3 py-2">{copy.table.columns.languages}</th>
                <th className="px-3 py-2">{copy.table.columns.lastCompany}</th>
                <th className="px-3 py-2">{copy.table.columns.notes}</th>
                <th className="px-3 py-2">{copy.table.columns.status}</th>
              </tr>
            </thead>
            <tbody className="divide-y divide-[#FFE4C8]">
              {sortedResults.length === 0 && (
                <tr>
                  <td
                    colSpan={10}
                    className="px-4 py-6 text-center text-xs text-[#2F3A4A]/60"
                  >
                    {copy.table.empty}
                  </td>
                </tr>
              )}
              {sortedResults.map((item) => {
                const narrative = buildAiNarrative(
                  item,
                  lang,
                  copy,
                  { experienceBand },
                  duplicateMap.get(item.id)
                );
                return (
                  <tr key={item.id} className="bg-white/60">
                    <td className="px-3 py-3">
                      <div className="flex items-center gap-2">
                        <input
                          type="checkbox"
                          checked={selected.includes(item.id)}
                          onChange={() => toggleSelect(item.id)}
                          className="h-4 w-4 rounded border-[#FF7A00]/40 text-[#FF7A00] focus:ring-[#FF7A00]"
                        />
                        <button
                          onClick={() =>
                            setPinnedId((prev) =>
                              prev === item.id ? null : item.id
                            )
                          }
                          className={clsx(
                            "rounded-full border px-2 py-1 text-[10px] font-semibold transition",
                            pinnedId === item.id
                              ? "border-transparent bg-[#FF7A00] text-white"
                              : "border-[#FF7A00]/30 bg-white text-[#D85E00] hover:bg-[#FF7A00]/10"
                          )}
                        >
                          <Pin className="h-3 w-3" />
                        </button>
                      </div>
                    </td>
                    <td className="px-3 py-3">
                      <div className="font-semibold text-[#2F3A4A]">
                        {item.meta.displayName}
                      </div>
                      <div className="text-xs text-[#2F3A4A]/60">
                        {item.fileName}
                      </div>
                    </td>
                    <td className="px-3 py-3 text-center text-sm text-[#2F3A4A]">
                      {item.meta.yearsExperience != null
                        ? `${item.meta.yearsExperience}`
                        : "—"}
                    </td>
                    <td className="px-3 py-3">
                      <div className="rounded-full bg-[#FF7A00]/10 px-2 py-1 text-center text-xs font-semibold text-[#D85E00]">
                        {formatPercent(item.scores.mustPercent)}%
                      </div>
                    </td>
                    <td className="px-3 py-3">
                      <div className="rounded-full bg-[#FFB26B]/20 px-2 py-1 text-center text-xs font-semibold text-[#D85E00]">
                        {formatPercent(item.scores.nicePercent)}%
                      </div>
                    </td>
                    <td className="px-3 py-3">
                      <div className="rounded-full bg-[#16A34A]/10 px-2 py-1 text-center text-xs font-semibold text-[#0f5132]">
                        {formatPercent(item.scores.finalScore)}%
                      </div>
                    </td>
                    <td className="px-3 py-3 text-xs text-[#2F3A4A]/70">
                      {item.meta.languages.length
                        ? item.meta.languages.join(" • ")
                        : "—"}
                    </td>
                    <td className="px-3 py-3 text-xs text-[#2F3A4A]/70">
                      {item.meta.lastCompany || "—"}
                    </td>
                    <td className="px-3 py-3 text-xs text-[#2F3A4A]/80">
                      <div className="space-y-2">
                        <div className="inline-flex items-center gap-2 rounded-full bg-gradient-to-r from-[#ffe8d6] via-[#ffdff9] to-[#ffe8d6] px-3 py-1 text-[11px] font-semibold text-[#b34a00] shadow-sm transition hover:shadow-md animate-[pulse_7s_ease-in-out_infinite]">
                          <Sparkles className="h-3.5 w-3.5 text-[#ff7a00]" />
                          <span>{narrative.summary}</span>
                        </div>
                        {narrative.strengths.length > 0 && (
                          <div className="flex flex-wrap gap-1.5">
                            {narrative.strengths.map((line, index) => (
                              <span
                                key={`strength-${item.id}-${index}`}
                                className="rounded-full bg-[#16A34A]/10 px-3 py-1 text-[10px] font-semibold text-[#0f5132] shadow-sm"
                              >
                                {line}
                              </span>
                            ))}
                          </div>
                        )}
                        {narrative.weaknesses.length > 0 && (
                          <div className="flex flex-wrap gap-1.5">
                            {narrative.weaknesses.map((line, index) => (
                              <span
                                key={`weakness-${item.id}-${index}`}
                                className="rounded-full bg-[#fee4e2] px-3 py-1 text-[10px] font-medium text-[#b42318] shadow-sm"
                              >
                                {line}
                              </span>
                            ))}
                          </div>
                        )}
                      </div>
                    </td>
                    <td className="px-3 py-3">
                      <span
                        className={clsx(
                          "inline-flex items-center rounded-full px-3 py-1 text-xs font-semibold",
                          item.scores.status === "recommended" &&
                            "bg-[#16A34A]/10 text-[#16A34A]",
                          item.scores.status === "consider" &&
                            "bg-[#FF7A00]/10 text-[#D85E00]",
                          item.scores.status === "excluded" &&
                            "bg-red-100 text-red-600"
                        )}
                      >
                        {
                          copy.statuses[
                            item.scores.duplicateOf
                              ? "duplicate"
                              : item.scores.status
                          ]
                        }
                      </span>
                    </td>
                  </tr>
                );
              })}
            </tbody>
          </table>
        </div>
      </section>

      <AnimatePresence>
        {comparisonOpen && (
          <motion.div
            initial={{ opacity: 0 }}
            animate={{ opacity: 1 }}
            exit={{ opacity: 0 }}
            className="fixed inset-0 z-50 flex items-center justify-center bg-black/40 px-4 py-10"
          >
            <motion.div
              initial={{ scale: 0.95, opacity: 0 }}
              animate={{ scale: 1, opacity: 1 }}
              exit={{ scale: 0.95, opacity: 0 }}
              className="relative max-h-[85vh] w-full max-w-5xl overflow-auto rounded-3xl border border-[#FFD7B0] bg-white p-6 shadow-xl"
            >
              <div className="flex items-center justify-between">
                <div>
                  <h3 className="text-lg font-semibold text-[#D85E00]">
                    {copy.comparison.title}
                  </h3>
                  <p className="text-xs text-[#2F3A4A]/60">
                    {comparisonCandidates.length < 2
                      ? copy.comparison.empty
                      : copy.steps.step4Hint}
                  </p>
                </div>
                <button
                  onClick={() => setComparisonOpen(false)}
                  className="inline-flex items-center gap-2 rounded-full bg-[#FF7A00] px-3 py-1 text-xs font-semibold text-white"
                >
                  <X className="h-3 w-3" /> {copy.comparison.close}
                </button>
              </div>

              {comparisonCandidates.length >= 2 && (
                <div className="mt-6 grid gap-4 sm:grid-cols-2">
                  {comparisonCandidates.map((item) => {
                    const narrative = buildAiNarrative(
                      item,
                      lang,
                      copy,
                      { experienceBand },
                      duplicateMap.get(item.id)
                    );
                    return (
                      <div
                        key={item.id}
                        className="rounded-2xl border border-[#FFE4C8] bg-white/90 p-4 shadow-sm"
                      >
                        <div className="flex items-center justify-between">
                          <div>
                            <div className="text-sm font-semibold text-[#2F3A4A]">
                              {item.meta.displayName}
                            </div>
                            <div className="text-xs text-[#2F3A4A]/60">
                              {item.meta.yearsExperience != null
                                ? `${item.meta.yearsExperience} yrs`
                                : "—"}
                            </div>
                          </div>
                          <span
                            className={clsx(
                              "rounded-full px-3 py-1 text-xs font-semibold",
                              item.scores.status === "recommended" &&
                                "bg-[#16A34A]/10 text-[#16A34A]",
                              item.scores.status === "consider" &&
                                "bg-[#FF7A00]/10 text-[#D85E00]",
                              item.scores.status === "excluded" &&
                                "bg-red-100 text-red-600"
                            )}
                          >
                            {
                              copy.statuses[
                                item.scores.duplicateOf
                                  ? "duplicate"
                                  : item.scores.status
                              ]
                            }
                          </span>
                        </div>
                        <div className="mt-3 text-xs text-[#2F3A4A]/70">
                        <div className="font-semibold text-[#D85E00]">
                          {copy.comparison.recommendation}
                        </div>
                        <div className="mt-2 inline-flex items-center gap-2 rounded-full bg-gradient-to-r from-[#ffe8d6] via-[#ffdff9] to-[#ffe8d6] px-3 py-1 text-[11px] font-semibold text-[#b34a00] shadow-sm">
                          <Sparkles className="h-3.5 w-3.5 text-[#ff7a00]" />
                          <span>{narrative.summary}</span>
                        </div>
                      </div>
                      <div className="mt-3 text-xs text-[#2F3A4A]/70">
                        <div className="font-semibold text-[#16A34A]">
                          {copy.comparison.strengths}
                        </div>
                        {narrative.strengths.length ? (
                          <div className="mt-1 flex flex-wrap gap-1.5">
                            {narrative.strengths.map((line, index) => (
                              <span
                                key={`modal-strength-${item.id}-${index}`}
                                className="rounded-full bg-[#16A34A]/10 px-3 py-1 text-[10px] font-semibold text-[#0f5132] shadow-sm"
                              >
                                {line}
                              </span>
                            ))}
                          </div>
                        ) : (
                          <p className="text-[#2F3A4A]/50">—</p>
                        )}
                      </div>
                      <div className="mt-3 text-xs text-[#2F3A4A]/70">
                        <div className="font-semibold text-[#D85E00]">
                          {copy.comparison.weaknesses}
                        </div>
                        {narrative.weaknesses.length ? (
                          <div className="mt-1 flex flex-wrap gap-1.5">
                            {narrative.weaknesses.map((line, index) => (
                              <span
                                key={`modal-weakness-${item.id}-${index}`}
                                className="rounded-full bg-[#fee4e2] px-3 py-1 text-[10px] font-medium text-[#b42318] shadow-sm"
                              >
                                {line}
                              </span>
                            ))}
                          </div>
                        ) : (
                          <p className="text-[#2F3A4A]/50">—</p>
                        )}
                      </div>
                        <div className="mt-3 grid gap-2 text-xs text-[#2F3A4A]/70">
                          <div>
                            <span className="font-semibold text-[#D85E00]">
                              {copy.comparison.skills}:
                            </span>{" "}
                            {formatList(item.meta.languages, lang) || "—"}
                          </div>
                          <div>
                            <span className="font-semibold text-[#D85E00]">
                              {copy.comparison.projects}:
                            </span>{" "}
                            {item.meta.projects.length
                              ? item.meta.projects
                                  .map((p) => p.url || p.label)
                                  .join(" • ")
                              : "—"}
                          </div>
                        </div>
                      </div>
                    );
                  })}
                </div>
              )}
            </motion.div>
          </motion.div>
        )}
      </AnimatePresence>
    </div>
  );
}<|MERGE_RESOLUTION|>--- conflicted
+++ resolved
@@ -1019,8 +1019,6 @@
     );
   }, []);
 
-<<<<<<< HEAD
-=======
   React.useEffect(() => {
     if (mustSkills.length || niceSkills.length) return;
     const text = jobDescription.trim();
@@ -1038,7 +1036,6 @@
     return () => window.clearTimeout(handle);
   }, [jobDescription, mustSkills.length, niceSkills.length, runAutoSuggest]);
 
->>>>>>> 588e9169
   const buildRequirementsFromState = React.useCallback((): JobRequirement[] => {
     return [
       ...mustSkills.map((req) => ({
@@ -1140,26 +1137,6 @@
     ]
   );
 
-<<<<<<< HEAD
-  React.useEffect(() => {
-    if (mustSkills.length || niceSkills.length) return;
-    const text = jobDescription.trim();
-    if (!text) {
-      setAutoSuggestStatus("idle");
-      autoSuggestKeyRef.current = "";
-      return;
-    }
-    if (text.length < 40) return;
-
-    const handle = window.setTimeout(() => {
-      void runAutoSuggest("watch");
-    }, 800);
-
-    return () => window.clearTimeout(handle);
-  }, [jobDescription, mustSkills.length, niceSkills.length, runAutoSuggest]);
-
-=======
->>>>>>> 588e9169
   const ensureJob = React.useCallback(async () => {
     if (jobId) return jobId;
     let requirements = buildRequirementsFromState();

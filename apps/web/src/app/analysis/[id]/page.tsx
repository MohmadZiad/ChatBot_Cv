--- conflicted
+++ resolved
@@ -1,7 +1,6 @@
 // apps/web/src/app/analysis/[id]/page.tsx
 "use client";
 
-<<<<<<< HEAD
 import {
   useCallback,
   useEffect,
@@ -10,11 +9,6 @@
 } from "react";
 import { useParams } from "next/navigation";
 import { AnimatePresence, motion, type MotionProps } from "framer-motion";
-=======
-import { useCallback, useEffect, useMemo, useState } from "react";
-import { useParams } from "next/navigation";
-import { AnimatePresence, motion } from "framer-motion";
->>>>>>> f8766a1f
 import {
   Activity,
   AlertTriangle,
@@ -44,11 +38,6 @@
 import { t } from "@/lib/i18n";
 import { useLang } from "@/lib/use-lang";
 
-<<<<<<< HEAD
-=======
-/* ------------------------- helpers / utilities ------------------------- */
-
->>>>>>> f8766a1f
 const clampText = (value: string, max = 220) => {
   if (!value) return "";
   return value.length > max ? `${value.slice(0, max)}…` : value;
@@ -64,29 +53,16 @@
 const LANGUAGE_HINTS: Array<{ label: string; patterns: RegExp[] }> = [
   {
     label: "العربية",
-<<<<<<< HEAD
     patterns: [/\bArabic\b/i, /\bArabic language\b/i, /\bالعربية\b/, /\bعربي\b/],
-=======
-    patterns: [
-      /\bArabic\b/i,
-      /\bArabic language\b/i,
-      /\bالعربية\b/,
-      /\bعربي\b/,
-    ],
->>>>>>> f8766a1f
   },
   {
     label: "الإنجليزية",
     patterns: [/\bEnglish\b/i, /\bالإنجليزية\b/, /\bانجليزي\b/],
   },
-<<<<<<< HEAD
   {
     label: "الفرنسية",
     patterns: [/\bFrench\b/i, /\bالفرنسية\b/, /\bفرنسي\b/],
   },
-=======
-  { label: "الفرنسية", patterns: [/\bFrench\b/i, /\bالفرنسية\b/, /\bفرنسي\b/] },
->>>>>>> f8766a1f
   {
     label: "الألمانية",
     patterns: [/\bGerman\b/i, /\bالألمانية\b/, /\bألماني\b/],
@@ -106,14 +82,9 @@
   if (!normalized) return [];
   const results = new Set<string>();
   for (const hint of LANGUAGE_HINTS) {
-<<<<<<< HEAD
     if (hint.patterns.some((re) => re.test(normalized))) {
       results.add(hint.label);
     }
-=======
-    if (hint.patterns.some((re) => re.test(normalized)))
-      results.add(hint.label);
->>>>>>> f8766a1f
   }
   return Array.from(results);
 };
@@ -148,12 +119,7 @@
   return raw > 10 ? raw / 10 : raw;
 };
 
-<<<<<<< HEAD
 const formatScore10 = (value: number | null | undefined) => toScore10(value).toFixed(2);
-=======
-const formatScore10 = (value: number | null | undefined) =>
-  toScore10(value).toFixed(2);
->>>>>>> f8766a1f
 
 const formatDate = (value: string | null | undefined, lang: string) => {
   if (!value) return null;
@@ -169,17 +135,10 @@
   }
 };
 
-<<<<<<< HEAD
 const motionCardProps: MotionProps = {
   initial: { opacity: 0, y: 16 },
   animate: { opacity: 1, y: 0 },
   transition: { duration: 0.35, ease: [0.25, 0.1, 0.25, 1] },
-=======
-const motionCardProps = {
-  initial: { opacity: 0, y: 16 },
-  animate: { opacity: 1, y: 0 },
-  transition: { duration: 0.35, ease: "easeOut" },
->>>>>>> f8766a1f
 };
 
 const getErrorMessage = (err: unknown, fallback: string) => {
@@ -217,11 +176,8 @@
   exit: { opacity: 0, y: -6, scale: 0.98 },
 };
 
-<<<<<<< HEAD
-=======
 /* --------------------------------- page -------------------------------- */
 
->>>>>>> f8766a1f
 export default function ResultDetail() {
   const params = useParams<{ id: string }>();
   const lang = useLang();
@@ -268,12 +224,8 @@
             location: "Location",
             languages: "Languages",
             languagesLoading: "Detecting languages...",
-<<<<<<< HEAD
-            languagesFallback: "No explicit languages were mentioned in the brief.",
-=======
             languagesFallback:
               "No explicit languages were mentioned in the brief.",
->>>>>>> f8766a1f
             aiTitle: "AI quick highlights",
             aiButton: "Generate",
             aiRegenerate: "Regenerate",
@@ -287,28 +239,18 @@
             coachButton: "Analyse CV",
             coachRegenerate: "Regenerate",
             coachCopy: "Copy",
-<<<<<<< HEAD
-            coachEmpty: "Launch the coach to receive actionable improvements for this CV.",
-=======
             coachEmpty:
               "Launch the coach to receive actionable improvements for this CV.",
->>>>>>> f8766a1f
             coachLoading: "Thinking through the CV...",
             coachError: "Could not fetch improvement tips.",
             relatedTitle: "Comparison",
             relatedEmpty: "No other analyses exist for this job yet.",
           },
-<<<<<<< HEAD
-    [lang],
-  );
-
-=======
     [lang]
   );
 
   /* ------------------------------- state ------------------------------- */
 
->>>>>>> f8766a1f
   const [data, setData] = useState<Analysis | null>(null);
   const [loading, setLoading] = useState(true);
   const [error, setError] = useState<string | null>(null);
@@ -316,17 +258,6 @@
   const [job, setJob] = useState<Job | null>(null);
   const [jobLoading, setJobLoading] = useState(false);
   const [jobError, setJobError] = useState<string | null>(null);
-<<<<<<< HEAD
-  const [jobFields, setJobFields] = useState<ExtractedJobFields | null>(null);
-  const [jobFieldsLoading, setJobFieldsLoading] = useState(false);
-  const [jobFieldsError, setJobFieldsError] = useState<string | null>(null);
-  const [aiLanguages, setAiLanguages] = useState<string[]>([]);
-  const [aiLanguagesLoading, setAiLanguagesLoading] = useState(false);
-  const [aiLanguagesError, setAiLanguagesError] = useState<string | null>(null);
-  const [aiExperience, setAiExperience] = useState<ExperienceExtract | null>(null);
-  const [aiExperienceLoading, setAiExperienceLoading] = useState(false);
-  const [aiExperienceError, setAiExperienceError] = useState<string | null>(null);
-=======
 
   const [jobFields, setJobFields] = useState<ExtractedJobFields | null>(null);
   const [jobFieldsLoading, setJobFieldsLoading] = useState(false);
@@ -344,7 +275,6 @@
     null
   );
 
->>>>>>> f8766a1f
   const [quickSummary, setQuickSummary] = useState<string[]>([]);
   const [quickError, setQuickError] = useState<string | null>(null);
   const [quickLoading, setQuickLoading] = useState(false);
@@ -354,52 +284,29 @@
   const [relatedLoading, setRelatedLoading] = useState(false);
   const [relatedError, setRelatedError] = useState<string | null>(null);
 
-<<<<<<< HEAD
-  const [coach, setCoach] = useState<{ summary: string; suggestions: string[] } | null>(null);
-=======
   const [coach, setCoach] = useState<{
     summary: string;
     suggestions: string[];
   } | null>(null);
->>>>>>> f8766a1f
   const [coachError, setCoachError] = useState<string | null>(null);
   const [coachLoading, setCoachLoading] = useState(false);
   const [coachCopied, setCoachCopied] = useState(false);
 
-<<<<<<< HEAD
-  const relatedList = useMemo(() => {
-    if (!relatedAnalyses.length) return [];
-    return relatedAnalyses
-      .filter((item) => item.id && item.id !== (data?.id ?? ""))
-      .sort(
-        (a, b) => (Number(b.score ?? 0) || 0) - (Number(a.score ?? 0) || 0),
-      )
-      .slice(0, 4);
-  }, [data?.id, relatedAnalyses]);
-
-  const fallbackLanguages = useMemo(() => {
-    const chunks = [job?.description ?? "", jobFields?.notes ?? ""].filter(Boolean);
-=======
   /* ----------------------------- derived data ----------------------------- */
 
   const fallbackLanguages = useMemo(() => {
     const chunks = [job?.description ?? "", jobFields?.notes ?? ""].filter(
       Boolean
     );
->>>>>>> f8766a1f
     if (!chunks.length) return [] as string[];
     return detectLanguages(chunks.join("\n"));
   }, [job?.description, jobFields?.notes]);
 
   const displayLanguages = useMemo(() => {
-<<<<<<< HEAD
-    const sourceMap = new Map<string, { source: string }>();
-=======
     const sourceMap = new Map<
       string,
       { source: "structured" | "assistant" | "detected" }
     >();
->>>>>>> f8766a1f
     (jobFields?.languages ?? []).forEach((langItem) => {
       const label = (langItem || "").trim();
       if (!label) return;
@@ -427,11 +334,6 @@
       assistant: lang === "ar" ? "ذكاء" : "AI",
       detected: lang === "ar" ? "مكتشف" : "Detected",
     }),
-<<<<<<< HEAD
-    [lang],
-  );
-
-=======
     [lang]
   );
 
@@ -445,7 +347,6 @@
 
   /* -------------------------------- effects -------------------------------- */
 
->>>>>>> f8766a1f
   useEffect(() => {
     if (!params?.id) return;
     setLoading(true);
@@ -532,13 +433,7 @@
       })
       .catch((err: unknown) => {
         if (!alive) return;
-<<<<<<< HEAD
-        setAiLanguagesError(
-          getErrorMessage(err, "failed to detect languages"),
-        );
-=======
         setAiLanguagesError(getErrorMessage(err, "failed to detect languages"));
->>>>>>> f8766a1f
         setAiLanguages([]);
       })
       .finally(() => {
@@ -565,11 +460,7 @@
       .catch((err: unknown) => {
         if (!alive) return;
         setAiExperienceError(
-<<<<<<< HEAD
-          getErrorMessage(err, "failed to extract experience"),
-=======
           getErrorMessage(err, "failed to extract experience")
->>>>>>> f8766a1f
         );
         setAiExperience(null);
       })
@@ -579,15 +470,11 @@
     return () => {
       alive = false;
     };
-<<<<<<< HEAD
-  }, [job?.description, jobFields?.required_experience_years, jobFieldsLoading]);
-=======
   }, [
     job?.description,
     jobFields?.required_experience_years,
     jobFieldsLoading,
   ]);
->>>>>>> f8766a1f
 
   useEffect(() => {
     if (!data?.jobId) return;
@@ -603,11 +490,7 @@
       .catch((err: unknown) => {
         if (!alive) return;
         setRelatedError(
-<<<<<<< HEAD
-          getErrorMessage(err, "failed to load related analyses"),
-=======
           getErrorMessage(err, "failed to load related analyses")
->>>>>>> f8766a1f
         );
         setRelatedAnalyses([]);
       })
@@ -619,11 +502,8 @@
     };
   }, [data?.jobId]);
 
-<<<<<<< HEAD
-=======
   /* ------------------------------- handlers ------------------------------- */
 
->>>>>>> f8766a1f
   const handleQuickSummary = useCallback(async () => {
     if (!job?.description?.trim()) return;
     setQuickLoading(true);
@@ -682,11 +562,8 @@
     }
   }, [coach]);
 
-<<<<<<< HEAD
-=======
   /* --------------------------------- render -------------------------------- */
 
->>>>>>> f8766a1f
   if (loading) {
     return (
       <div className="mx-auto flex max-w-4xl items-center justify-center py-16 text-sm text-[#2F3A4A]/70 dark:text-white/70">
@@ -734,21 +611,6 @@
   const experienceDetail =
     jobFields?.notes?.trim() || aiExperience?.experience_detail?.trim() || "";
   const languagesLoading =
-<<<<<<< HEAD
-    jobFieldsLoading ||
-    (!jobFields?.languages?.length && aiLanguagesLoading);
-  const languagesError =
-    jobFields?.languages?.length
-      ? null
-      : jobFieldsError || aiLanguagesError;
-  const experienceLoading =
-    jobFieldsLoading ||
-    (!jobFields?.required_experience_years?.trim() && aiExperienceLoading);
-  const experienceStatusError =
-    jobFields?.required_experience_years?.trim()
-      ? null
-      : jobFieldsError || aiExperienceError;
-=======
     jobFieldsLoading || (!jobFields?.languages?.length && aiLanguagesLoading);
   const languagesError = jobFields?.languages?.length
     ? null
@@ -759,7 +621,6 @@
   const experienceStatusError = jobFields?.required_experience_years?.trim()
     ? null
     : jobFieldsError || aiExperienceError;
->>>>>>> f8766a1f
   const experienceLoadingLabel =
     lang === "ar" ? "جارٍ استخراج الخبرة..." : "Extracting experience...";
 
@@ -820,15 +681,6 @@
             </div>
             <div className="flex flex-col gap-2 text-xs text-[#2F3A4A]/60 dark:text-white/60">
               <span className="inline-flex items-center gap-1 rounded-full bg-[#FFF2E8] px-3 py-1 font-semibold text-[#D85E00] shadow-sm dark:bg-white/10 dark:text-white/80">
-<<<<<<< HEAD
-                <Target className="h-3.5 w-3.5" /> {jobCopy.level}: {jobFields?.level || "—"}
-              </span>
-              <span className="inline-flex items-center gap-1 rounded-full bg-[#FFF2E8] px-3 py-1 font-semibold text-[#D85E00] shadow-sm dark:bg-white/10 dark:text-white/80">
-                <Activity className="h-3.5 w-3.5" /> {jobCopy.contract}: {(jobFields?.contract_types || []).join("، ") || "—"}
-              </span>
-              <span className="inline-flex items-center gap-1 rounded-full bg-[#FFF2E8] px-3 py-1 font-semibold text-[#D85E00] shadow-sm dark:bg-white/10 dark:text-white/80">
-                <ArrowUpRight className="h-3.5 w-3.5" /> {jobCopy.location}: {jobFields?.location?.trim() || "—"}
-=======
                 <Target className="h-3.5 w-3.5" /> {jobCopy.level}:{" "}
                 {jobFields?.level || "—"}
               </span>
@@ -839,7 +691,6 @@
               <span className="inline-flex items-center gap-1 rounded-full bg-[#FFF2E8] px-3 py-1 font-semibold text-[#D85E00] shadow-sm dark:bg-white/10 dark:text-white/80">
                 <ArrowUpRight className="h-3.5 w-3.5" /> {jobCopy.location}:{" "}
                 {jobFields?.location?.trim() || "—"}
->>>>>>> f8766a1f
               </span>
             </div>
           </div>
@@ -852,17 +703,11 @@
               {experienceLoading ? (
                 <div className="mt-2">
                   <AnimatedLoader label={experienceLoadingLabel} />
-<<<<<<< HEAD
-                </div>
-              ) : experienceStatusError ? (
-                <div className="mt-2 text-xs text-red-600">{experienceStatusError}</div>
-=======
                 </div>
               ) : experienceStatusError ? (
                 <div className="mt-2 text-xs text-red-600">
                   {experienceStatusError}
                 </div>
->>>>>>> f8766a1f
               ) : (
                 <div className="mt-1 space-y-1 text-[#D85E00] dark:text-white">
                   <div className="text-base font-semibold">
@@ -884,17 +729,11 @@
               {languagesLoading ? (
                 <div className="mt-2">
                   <AnimatedLoader label={jobCopy.languagesLoading} />
-<<<<<<< HEAD
-                </div>
-              ) : languagesError ? (
-                <div className="mt-2 text-xs text-red-600">{languagesError}</div>
-=======
                 </div>
               ) : languagesError ? (
                 <div className="mt-2 text-xs text-red-600">
                   {languagesError}
                 </div>
->>>>>>> f8766a1f
               ) : displayLanguages.length ? (
                 <div className="mt-2 flex flex-wrap gap-2 text-xs">
                   {displayLanguages.map(({ label, source }) => (
@@ -904,13 +743,9 @@
                     >
                       {label}
                       <span className="text-[10px] font-normal uppercase tracking-wide text-[#B54708]">
-<<<<<<< HEAD
-                        {languageSourceCopy[source as keyof typeof languageSourceCopy] ?? "AI"}
-=======
                         {languageSourceCopy[
                           source as keyof typeof languageSourceCopy
                         ] ?? "AI"}
->>>>>>> f8766a1f
                       </span>
                     </span>
                   ))}
@@ -971,27 +806,6 @@
             <div className="flex flex-wrap items-center justify-between gap-3">
               <div className="flex items-center gap-2 text-sm font-semibold text-[#D85E00] dark:text-white">
                 <Sparkles className="h-4 w-4" /> {jobCopy.aiTitle}
-<<<<<<< HEAD
-              </div>
-              <div className="flex flex-wrap items-center gap-2">
-                <Button
-                  onClick={handleQuickSummary}
-                  disabled={quickLoading || !job?.description}
-                  className="inline-flex items-center gap-2 rounded-full border-[#FFB26B]/60 bg-[#FFF2E8] px-4 py-2 text-xs font-semibold text-[#D85E00] transition-transform duration-200 hover:-translate-y-0.5 hover:bg-[#FFD4A8] disabled:opacity-60"
-                >
-                  <Sparkles className="h-3.5 w-3.5" />
-                  {quickLoading ? jobCopy.aiLoading : quickSummary.length ? jobCopy.aiRegenerate : jobCopy.aiButton}
-                </Button>
-                <Button
-                  onClick={handleQuickCopy}
-                  disabled={!quickSummary.length}
-                  className="inline-flex items-center gap-2 rounded-full border border-transparent bg-[#FF7A00] px-4 py-2 text-xs font-semibold text-white shadow-lg transition-all duration-200 hover:-translate-y-0.5 hover:bg-[#FF8E26] disabled:opacity-60"
-                >
-                  {quickCopied ? <Check className="h-3.5 w-3.5" /> : <ClipboardCopy className="h-3.5 w-3.5" />}
-                  {jobCopy.aiCopy}
-                </Button>
-              </div>
-=======
               </div>
               <div className="flex flex-wrap items-center gap-2">
                 <Button
@@ -1019,7 +833,6 @@
                   {jobCopy.aiCopy}
                 </Button>
               </div>
->>>>>>> f8766a1f
             </div>
             <div className="mt-3 text-xs text-[#2F3A4A]/70 dark:text-white/70">
               {quickLoading ? (
@@ -1048,13 +861,9 @@
                   </AnimatePresence>
                 </div>
               ) : (
-<<<<<<< HEAD
-                <div className="text-[#2F3A4A]/60 dark:text-white/60">{jobCopy.aiEmpty}</div>
-=======
                 <div className="text-[#2F3A4A]/60 dark:text-white/60">
                   {jobCopy.aiEmpty}
                 </div>
->>>>>>> f8766a1f
               )}
             </div>
           </div>
@@ -1076,17 +885,6 @@
           <div className="grid w-full gap-2 text-xs text-white/80">
             <span className="inline-flex items-center justify-between gap-2 rounded-full bg-white/10 px-3 py-1">
               <span>{tt("chat.mustPercent")}</span>
-<<<<<<< HEAD
-              <span className="font-semibold">{toPercent(metrics?.mustPercent)}</span>
-            </span>
-            <span className="inline-flex items-center justify-between gap-2 rounded-full bg-white/10 px-3 py-1">
-              <span>{tt("chat.nicePercent")}</span>
-              <span className="font-semibold">{toPercent(metrics?.nicePercent)}</span>
-            </span>
-            <span className="inline-flex items-center justify-between gap-2 rounded-full bg-white/10 px-3 py-1">
-              <span>{tt("chat.totalRequirements")}</span>
-              <span className="font-semibold">{metrics?.totalRequirements ?? data.breakdown.length}</span>
-=======
               <span className="font-semibold">
                 {toPercent(metrics?.mustPercent)}
               </span>
@@ -1102,7 +900,6 @@
               <span className="font-semibold">
                 {metrics?.totalRequirements ?? data.breakdown.length}
               </span>
->>>>>>> f8766a1f
             </span>
           </div>
         </div>
@@ -1115,13 +912,6 @@
             <div className="mt-3 grid gap-3 text-xs text-[#2F3A4A]/70 dark:text-white/70 sm:grid-cols-2">
               {data.model ? (
                 <span className="inline-flex items-center gap-2 rounded-2xl bg-[#FFF2E8] px-3 py-2 font-semibold text-[#B54708] dark:bg-white/10 dark:text-[#FFB26B]">
-<<<<<<< HEAD
-                  <Sparkles className="h-3.5 w-3.5" /> {tt("analysisPage.model")}: {data.model}
-                </span>
-              ) : null}
-              <span className="inline-flex items-center gap-2 rounded-2xl bg-[#FFF2E8] px-3 py-2 font-semibold text-[#B54708] dark:bg-white/10 dark:text-[#FFB26B]">
-                <Trophy className="h-3.5 w-3.5" /> {tt("analysisPage.status")}: {data.status}
-=======
                   <Sparkles className="h-3.5 w-3.5" />{" "}
                   {tt("analysisPage.model")}: {data.model}
                 </span>
@@ -1129,7 +919,6 @@
               <span className="inline-flex items-center gap-2 rounded-2xl bg-[#FFF2E8] px-3 py-2 font-semibold text-[#B54708] dark:bg-white/10 dark:text-[#FFB26B]">
                 <Trophy className="h-3.5 w-3.5" /> {tt("analysisPage.status")}:{" "}
                 {data.status}
->>>>>>> f8766a1f
               </span>
             </div>
           </div>
@@ -1165,19 +954,12 @@
                       </div>
                       <div className="flex flex-col items-end gap-1 text-xs">
                         <span className="rounded-full bg-[#FFF2E8] px-3 py-1 font-semibold text-[#B54708] shadow-sm dark:bg-white/10 dark:text-[#FFB26B]">
-<<<<<<< HEAD
-                          {tt("analysisPage.similarity")}: {(item.similarity * 100).toFixed(0)}%
-                        </span>
-                        <span className="rounded-full bg-[#FFF2E8] px-3 py-1 font-semibold text-[#B54708] shadow-sm dark:bg-white/10 dark:text-[#FFB26B]">
-                          {tt("analysisPage.scoreLabel")} {item.score10.toFixed(1)} / 10
-=======
                           {tt("analysisPage.similarity")}:{" "}
                           {(item.similarity * 100).toFixed(0)}%
                         </span>
                         <span className="rounded-full bg-[#FFF2E8] px-3 py-1 font-semibold text-[#B54708] shadow-sm dark:bg-white/10 dark:text-[#FFB26B]">
                           {tt("analysisPage.scoreLabel")}{" "}
                           {item.score10.toFixed(1)} / 10
->>>>>>> f8766a1f
                         </span>
                       </div>
                     </div>
@@ -1191,13 +973,6 @@
             </div>
           </div>
 
-<<<<<<< HEAD
-          {(strengths.length || improvement.length || missingMust.length || risks.length) ? (
-            <div className="grid gap-4 lg:grid-cols-3">
-              <div className="rounded-3xl border border-[#FFD7B3]/70 bg-white/85 p-4 shadow-inner dark:border-white/10 dark:bg-white/5">
-                <div className="flex items-center gap-2 text-sm font-semibold text-[#2F3A4A] dark:text-white">
-                  <Trophy className="h-4 w-4 text-[#FF7A00]" /> {tt("analysisPage.strengths")}
-=======
           {strengths.length ||
           improvement.length ||
           missingMust.length ||
@@ -1207,19 +982,14 @@
                 <div className="flex items-center gap-2 text-sm font-semibold text-[#2F3A4A] dark:text-white">
                   <Trophy className="h-4 w-4 text-[#FF7A00]" />{" "}
                   {tt("analysisPage.strengths")}
->>>>>>> f8766a1f
                 </div>
                 <ul className="mt-3 space-y-2 text-xs text-[#2F3A4A]/70 dark:text-white/70">
                   {strengths.length ? (
                     strengths.map((item, idx) => (
-<<<<<<< HEAD
-                      <li key={`${item.requirement}-${idx}`} className="rounded-2xl bg-[#FFF2E8] px-3 py-2 text-[#B54708] shadow-sm dark:bg-white/10 dark:text-[#FFB26B]">
-=======
                       <li
                         key={`${item.requirement}-${idx}`}
                         className="rounded-2xl bg-[#FFF2E8] px-3 py-2 text-[#B54708] shadow-sm dark:bg-white/10 dark:text-[#FFB26B]"
                       >
->>>>>>> f8766a1f
                         {item.requirement}
                       </li>
                     ))
@@ -1233,12 +1003,8 @@
 
               <div className="rounded-3xl border border-[#FFD7B3]/70 bg-white/85 p-4 shadow-inner dark:border-white/10 dark:bg-white/5">
                 <div className="flex items-center gap-2 text-sm font-semibold text-[#2F3A4A] dark:text-white">
-<<<<<<< HEAD
-                  <Target className="h-4 w-4 text-[#FF7A00]" /> {tt("analysisPage.gaps")}
-=======
                   <Target className="h-4 w-4 text-[#FF7A00]" />{" "}
                   {tt("analysisPage.gaps")}
->>>>>>> f8766a1f
                 </div>
                 <div className="mt-3 space-y-3 text-xs text-[#2F3A4A]/70 dark:text-white/70">
                   <div className="space-y-2">
@@ -1248,14 +1014,10 @@
                     {missingMust.length ? (
                       <ul className="space-y-2">
                         {missingMust.map((item, idx) => (
-<<<<<<< HEAD
-                          <li key={`${item}-${idx}`} className="rounded-2xl bg-[#FFE9D2] px-3 py-2 text-[#B54708] shadow-sm dark:bg-white/10 dark:text-[#FFB26B]">
-=======
                           <li
                             key={`${item}-${idx}`}
                             className="rounded-2xl bg-[#FFE9D2] px-3 py-2 text-[#B54708] shadow-sm dark:bg-white/10 dark:text-[#FFB26B]"
                           >
->>>>>>> f8766a1f
                             {item}
                           </li>
                         ))}
@@ -1274,14 +1036,10 @@
                     {improvement.length ? (
                       <ul className="space-y-2">
                         {improvement.map((item, idx) => (
-<<<<<<< HEAD
-                          <li key={`${item}-${idx}`} className="rounded-2xl bg-[#FFF2E8] px-3 py-2 text-[#B54708] shadow-sm dark:bg-white/10 dark:text-[#FFB26B]">
-=======
                           <li
                             key={`${item}-${idx}`}
                             className="rounded-2xl bg-[#FFF2E8] px-3 py-2 text-[#B54708] shadow-sm dark:bg-white/10 dark:text-[#FFB26B]"
                           >
->>>>>>> f8766a1f
                             {item}
                           </li>
                         ))}
@@ -1294,77 +1052,6 @@
                   </div>
                 </div>
               </div>
-<<<<<<< HEAD
-
-              <div className="rounded-3xl border border-[#FFD7B3]/70 bg-white/85 p-4 shadow-inner dark:border-white/10 dark:bg-white/5">
-                <div className="flex items-center gap-2 text-sm font-semibold text-[#2F3A4A] dark:text-white">
-                  <AlertTriangle className="h-4 w-4 text-[#FF7A00]" /> {tt("analysisPage.risks")}
-                </div>
-                <ul className="mt-3 space-y-2 text-xs text-[#2F3A4A]/70 dark:text-white/70">
-                  {risks.length ? (
-                    risks.map((item) => (
-                      <li key={item} className="rounded-2xl bg-[#FFE3D1] px-3 py-2 text-[#B54708] shadow-sm dark:bg-white/10 dark:text-[#FFB26B]">
-                        {riskCopy[item]?.[lang] || item}
-                      </li>
-                    ))
-                  ) : (
-                    <li className="rounded-2xl border border-dashed border-[#FFD7B3] px-3 py-2 text-[#2F3A4A]/50 dark:border-white/10 dark:text-white/50">
-                      {tt("analysisPage.noRisks")}
-                    </li>
-                  )}
-                </ul>
-              </div>
-            </div>
-          ) : null}
-
-          {evidence.length ? (
-            <div className="rounded-3xl border border-[#FFD7B3]/70 bg-white/85 p-4 shadow-inner dark:border-white/10 dark:bg-white/5">
-              <div className="flex items-center gap-2 text-sm font-semibold text-[#2F3A4A] dark:text-white">
-                <Sparkles className="h-4 w-4 text-[#FF7A00]" /> {tt("analysisPage.evidence")}
-              </div>
-              <ul className="mt-3 space-y-2 text-xs text-[#2F3A4A]/70 dark:text-white/70">
-                {evidence.map((item, idx) => (
-                  <li key={`${item.chunk.id}-${idx}`} className="rounded-2xl bg-[#FFF2E8] px-3 py-2 text-[#B54708] shadow-sm dark:bg-white/10 dark:text-[#FFB26B]">
-                    <div className="font-semibold">{item.requirement}</div>
-                    <div className="text-[11px] text-[#B54708]/80 dark:text-[#FFB26B]/80">
-                      “{clampText(item.chunk.excerpt, 220)}”
-                    </div>
-                  </li>
-                ))}
-              </ul>
-            </div>
-          ) : null}
-        </div>
-      </motion.section>
-
-      <motion.section
-        className="grid gap-6 rounded-3xl border border-[#FFD7B3]/70 bg-gradient-to-br from-white via-white/95 to-[#FFF5EC] p-6 shadow-[0_30px_100px_-45px_rgba(255,122,0,0.55)] dark:from-[#271c18] dark:via-[#271c18]/95 dark:to-[#1b1411] dark:border-white/10 lg:grid-cols-2"
-        {...motionCardProps}
-      >
-        <div className="rounded-3xl border border-[#FFE4C8] bg-white/85 p-5 shadow-inner dark:border-white/10 dark:bg-white/5">
-          <div className="flex items-center justify-between gap-2">
-            <div className="flex items-center gap-2 text-sm font-semibold text-[#D85E00] dark:text-white">
-              <Trophy className="h-4 w-4" /> {jobCopy.relatedTitle}
-            </div>
-          </div>
-          <div className="mt-3 space-y-3 text-xs text-[#2F3A4A]/70 dark:text-white/70">
-            {relatedLoading ? (
-              <AnimatedLoader label={tt("analysisPage.loading")} />
-            ) : relatedError ? (
-              <div className="rounded-2xl border border-red-200 bg-red-50/70 px-3 py-2 text-red-700">
-                {relatedError}
-              </div>
-            ) : relatedList.length ? (
-              relatedList.map((item) => (
-                <div
-                  key={item.id}
-                  className="flex items-center justify-between gap-3 rounded-2xl bg-[#FFF2E8] px-3 py-2 text-[#B54708] shadow-sm dark:bg-white/10 dark:text-[#FFB26B]"
-                >
-                  <div className="space-y-1">
-                    <div className="font-semibold">
-                      {item.cv?.name || item.cvId.slice(0, 8)}
-                    </div>
-=======
 
               <div className="rounded-3xl border border-[#FFD7B3]/70 bg-white/85 p-4 shadow-inner dark:border-white/10 dark:bg-white/5">
                 <div className="flex items-center gap-2 text-sm font-semibold text-[#2F3A4A] dark:text-white">
@@ -1441,19 +1128,14 @@
                     <div className="font-semibold">
                       {item.cv?.name || item.cvId.slice(0, 8)}
                     </div>
->>>>>>> f8766a1f
                     <div className="text-[11px] text-[#B54708]/80 dark:text-[#FFB26B]/80">
                       {formatDate(item.createdAt, lang)}
                     </div>
                   </div>
                   <div className="text-right text-xs">
-<<<<<<< HEAD
-                    <div className="font-semibold">{(item.score ?? 0).toFixed(1)} / 10</div>
-=======
                     <div className="font-semibold">
                       {(item.score ?? 0).toFixed(1)} / 10
                     </div>
->>>>>>> f8766a1f
                     <div>{toPercent(item.metrics?.mustPercent)}</div>
                   </div>
                 </div>
@@ -1489,8 +1171,11 @@
                 disabled={!coach || !coach.summary}
                 className="inline-flex items-center gap-2 rounded-full border border-[#FFB26B]/60 bg-[#FFF2E8] px-4 py-2 text-xs font-semibold text-[#D85E00] transition-all duration-200 hover:-translate-y-0.5 hover:bg-[#FFD4A8] disabled:opacity-60"
               >
-<<<<<<< HEAD
-                {coachCopied ? <Check className="h-3.5 w-3.5" /> : <ClipboardCopy className="h-3.5 w-3.5" />}
+                {coachCopied ? (
+                  <Check className="h-3.5 w-3.5" />
+                ) : (
+                  <ClipboardCopy className="h-3.5 w-3.5" />
+                )}
                 {jobCopy.coachCopy}
               </Button>
             </div>
@@ -1538,60 +1223,6 @@
               </div>
             )}
           </div>
-=======
-                {coachCopied ? (
-                  <Check className="h-3.5 w-3.5" />
-                ) : (
-                  <ClipboardCopy className="h-3.5 w-3.5" />
-                )}
-                {jobCopy.coachCopy}
-              </Button>
-            </div>
-          </div>
-          <div className="mt-3 text-xs text-[#2F3A4A]/70 dark:text-white/70">
-            {coachLoading ? (
-              <AnimatedLoader label={jobCopy.coachLoading} />
-            ) : coachError ? (
-              <div className="rounded-2xl border border-red-200 bg-red-50/70 px-3 py-2 text-red-700">
-                {coachError}
-              </div>
-            ) : coach ? (
-              <div className="space-y-3">
-                {coach.summary ? (
-                  <motion.div
-                    variants={bubbleVariants}
-                    initial="initial"
-                    animate="animate"
-                    transition={{ duration: 0.25 }}
-                    className="rounded-2xl bg-[#FFF2E8] px-4 py-3 text-[#B54708] shadow-sm dark:bg-white/10 dark:text-[#FFB26B]"
-                  >
-                    {coach.summary}
-                  </motion.div>
-                ) : null}
-                {coach.suggestions.length ? (
-                  <ul className="space-y-2">
-                    {coach.suggestions.map((item, idx) => (
-                      <motion.li
-                        key={`${item}-${idx}`}
-                        variants={bubbleVariants}
-                        initial="initial"
-                        animate="animate"
-                        transition={{ duration: 0.25, delay: idx * 0.04 }}
-                        className="rounded-2xl border border-[#FFD7B3]/70 bg-white/90 px-4 py-3 text-[#B54708] shadow-sm dark:border-white/10 dark:bg-white/5 dark:text-[#FFB26B]"
-                      >
-                        • {item}
-                      </motion.li>
-                    ))}
-                  </ul>
-                ) : null}
-              </div>
-            ) : (
-              <div className="rounded-2xl border border-dashed border-[#FFD7B3] px-3 py-8 text-center text-[#2F3A4A]/60 dark:border-white/10 dark:text-white/60">
-                {jobCopy.coachEmpty}
-              </div>
-            )}
-          </div>
->>>>>>> f8766a1f
         </div>
       </motion.section>
     </div>

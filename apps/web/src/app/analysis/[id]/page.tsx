// apps/web/src/app/analysis/[id]/page.tsx
"use client";

import {
  useCallback,
  useEffect,
  useMemo,
  useState,
  type ReactNode,
} from "react";
import { useParams } from "next/navigation";
import { AnimatePresence, motion, type MotionProps } from "framer-motion";
import {
  Activity,
  AlertTriangle,
  ArrowUpRight,
  Check,
  ClipboardCopy,
  FileText,
  Loader2,
  Sparkles,
  Target,
  Trophy,
  Wand2,
} from "lucide-react";
// أعلى الملف
import type { JSX } from "react";

import ScoreGauge from "@/components/ui/ScoreGauge";
import {
  analysesApi,
  type Analysis,
  type AnalysisMetrics,
} from "@/services/api/analyses";
import { jobsApi, type Job } from "@/services/api/jobs";
import { cvApi } from "@/services/api/cv";
import {
  assistantApi,
  type ExtractedJobFields,
  type ExperienceExtract,
} from "@/services/api/assistant";
import { Button } from "@/components/ui/Button";
import { t } from "@/lib/i18n";
import { useLang } from "@/lib/use-lang";

const clampText = (value: string, max = 220) => {
  if (!value) return "";
  return value.length > max ? `${value.slice(0, max)}…` : value;
};

const parseBulletLines = (text: string): string[] =>
  text
    .split(/\r?\n/)
    .map((line) => line.replace(/^[\s•\-–\d.]+/, "").trim())
    .filter(Boolean)
    .slice(0, 8);

const LANGUAGE_HINTS: Array<{ label: string; patterns: RegExp[] }> = [
  {
    label: "العربية",
    patterns: [/\bArabic\b/i, /\bArabic language\b/i, /\bالعربية\b/, /\bعربي\b/],
  },
  {
    label: "الإنجليزية",
    patterns: [/\bEnglish\b/i, /\bالإنجليزية\b/, /\bانجليزي\b/],
  },
  {
    label: "الفرنسية",
    patterns: [/\bFrench\b/i, /\bالفرنسية\b/, /\bفرنسي\b/],
  },
  {
    label: "الألمانية",
    patterns: [/\bGerman\b/i, /\bالألمانية\b/, /\bألماني\b/],
  },
  {
    label: "الإسبانية",
    patterns: [/\bSpanish\b/i, /\bالإسبانية\b/, /\bإسباني\b/],
  },
];

const detectLanguages = (text: string | null | undefined): string[] => {
  if (!text) return [];
  const normalized = text
    .replace(/[\u064B-\u065F]/g, "")
    .replace(/\s+/g, " ")
    .trim();
  if (!normalized) return [];
  const results = new Set<string>();
  for (const hint of LANGUAGE_HINTS) {
    if (hint.patterns.some((re) => re.test(normalized))) {
      results.add(hint.label);
    }
  }
  return Array.from(results);
};

const riskCopy: Record<string, { ar: string; en: string }> = {
  must_threshold: {
    ar: "متطلبات الـmust أقل من الحد المطلوب.",
    en: "Must-have requirements are below the acceptance threshold.",
  },
  low_total: {
    ar: "النتيجة الإجمالية منخفضة مقارنة ببقية المتطلبات.",
    en: "Overall score is low compared to expectations.",
  },
  no_requirements: {
    ar: "لا توجد متطلبات كافية لتحليلها.",
    en: "No requirements were provided to analyse.",
  },
  no_text: {
    ar: "لم يتم استخراج نص من السيرة الذاتية المرفوعة.",
    en: "No text could be extracted from the uploaded CV.",
  },
};

const toPercent = (value: number | null | undefined) => {
  const safe = Number.isFinite(value ?? NaN) ? Number(value) : 0;
  return `${Math.max(0, Math.min(100, safe)).toFixed(1)}%`;
};

const toScore10 = (value: number | null | undefined) => {
  const raw = Number(value ?? 0);
  if (!Number.isFinite(raw)) return 0;
  return raw > 10 ? raw / 10 : raw;
};

const formatScore10 = (value: number | null | undefined) => toScore10(value).toFixed(2);

const formatDate = (value: string | null | undefined, lang: string) => {
  if (!value) return null;
  const date = new Date(value);
  if (Number.isNaN(date.getTime())) return null;
  try {
    return new Intl.DateTimeFormat(lang === "ar" ? "ar" : "en", {
      dateStyle: "medium",
      timeStyle: "short",
    }).format(date);
  } catch {
    return date.toISOString();
  }
};

const motionCardProps: MotionProps = {
  initial: { opacity: 0, y: 16 },
  animate: { opacity: 1, y: 0 },
  transition: { duration: 0.35, ease: [0.25, 0.1, 0.25, 1] },
};

const getErrorMessage = (err: unknown, fallback: string) => {
  if (err instanceof Error && err.message) return err.message;
  if (typeof err === "string" && err.trim().length) return err;
  if (typeof err === "object" && err && "message" in err) {
    const value = (err as { message?: unknown }).message;
    if (typeof value === "string" && value.trim().length) return value;
  }
  return fallback;
};

const AnimatedLoader = ({ label }: { label: string }) => (
  <div className="flex items-center gap-2 text-xs text-[#2F3A4A]/70 dark:text-white/70">
    <span className="flex items-center gap-1">
      <span className="inline-flex gap-1">
        {[0, 1, 2].map((idx) => (
          <motion.span
            key={idx}
            className="block h-1.5 w-1.5 rounded-full bg-[#FF7A00] dark:bg-[#FFB26B]"
            animate={{ opacity: [0.3, 1, 0.3], y: [-1, 1, -1] }}
            transition={{ duration: 1.2, repeat: Infinity, delay: idx * 0.2 }}
          />
        ))}
      </span>
      <Loader2 className="h-3 w-3 animate-spin text-[#FF7A00] dark:text-[#FFB26B]" />
    </span>
    {label}
  </div>
);

const bubbleVariants = {
  initial: { opacity: 0, y: 14, scale: 0.96 },
  animate: { opacity: 1, y: 0, scale: 1 },
  exit: { opacity: 0, y: -6, scale: 0.98 },
};

const escapeRegExp = (value: string) =>
  value.replace(/[-/\\^$*+?.()|[\]{}]/g, "\\$&");

type HighlightTone = "match" | "bonus" | "gap";

type CvHighlight = {
  start: number;
  end: number;
  tone: HighlightTone;
  requirement: string;
};

const highlightClassMap: Record<HighlightTone, string> = {
  match:
    "inline-block rounded bg-emerald-100 px-1 font-semibold text-emerald-800 dark:bg-emerald-500/20 dark:text-emerald-100",
  bonus:
    "inline-block rounded bg-amber-100 px-1 font-semibold text-amber-900 dark:bg-amber-500/20 dark:text-amber-100",
  gap: "inline-block rounded bg-rose-100 px-1 font-semibold text-rose-700 dark:bg-rose-500/20 dark:text-rose-100",
};

const MUST_MATCH_THRESHOLD = 0.65;
const MUST_PARTIAL_THRESHOLD = 0.5;
const NICE_MATCH_THRESHOLD = 0.55;
const NICE_PARTIAL_THRESHOLD = 0.4;
const MIN_SNIPPET_CHARACTERS = 12;
const MIN_SNIPPET_WORDS = 3;

const hasMeaningfulSnippet = (value: string | null | undefined) => {
  if (!value) return false;
  const normalised = value.replace(/\s+/g, " ").trim();
  if (!normalised) return false;
  const characterCount = normalised.replace(/\s/g, "").length;
  if (characterCount < MIN_SNIPPET_CHARACTERS) return false;
  const wordCount = normalised.split(/\s+/).filter(Boolean).length;
  return wordCount >= MIN_SNIPPET_WORDS;
};

type RequirementConfidence = "strong" | "partial" | "weak";

type RequirementInsight = Analysis["breakdown"][number] & {
  tone: HighlightTone;
  confidence: RequirementConfidence;
  hasMeaningfulSnippet: boolean;
};

<<<<<<< HEAD
=======
const confidenceBadgeClassMap: Record<RequirementConfidence, string> = {
  strong:
    "bg-emerald-100 text-emerald-800 dark:bg-emerald-500/20 dark:text-emerald-100",
  partial:
    "bg-amber-100 text-amber-900 dark:bg-amber-500/20 dark:text-amber-100",
  weak:
    "bg-rose-100 text-rose-700 dark:bg-rose-500/20 dark:text-rose-100",
};

>>>>>>> b965db4b
/* --------------------------------- page -------------------------------- */

export default function ResultDetail() {
  const params = useParams<{ id: string }>();
  const lang = useLang();
  const tt = useMemo(() => (key: string) => t(lang, key), [lang]);

  const jobCopy = useMemo(
    () =>
      lang === "ar"
        ? {
            heading: "تفاصيل الوظيفة",
            summaryFallback: "لا يوجد ملخص مختصر للوصف.",
            level: "المستوى",
            experience: "الخبرة المطلوبة",
            contract: "نوع العقد",
            location: "الموقع",
            languages: "اللغات المطلوبة",
            languagesLoading: "جارٍ تحليل اللغات...",
            languagesFallback: "لم تُذكر لغات صريحة في الوصف.",
            aiTitle: "ملخص سريع بالذكاء الاصطناعي",
            aiButton: "ولّد النقاط",
            aiRegenerate: "إعادة التوليد",
            aiCopy: "نسخ",
            aiLoading: "جارٍ التوليد...",
            aiEmpty: "اضغط الزر لتوليد ثلاث نقاط مختصرة عن الدور.",
            jobLoading: "جارٍ تحميل تفاصيل الوظيفة...",
            jobError: "تعذّر تحميل تفاصيل الوظيفة.",
            aiErrorPrefix: "تعذّر التوليد: ",
            coachTitle: "مساعد التحسين",
            coachButton: "حلّل السيرة",
            coachRegenerate: "تحليل جديد",
            coachCopy: "انسخ",
            coachEmpty: "اضغط للحصول على تحسينات ذكية بناءً على هذه السيرة.",
            coachLoading: "نحلّل السيرة...",
            coachError: "تعذّر توليد التحسينات.",
            relatedTitle: "مقارنة التحليلات",
            relatedEmpty: "لم يتم تشغيل تحليلات أخرى لهذه الوظيفة بعد.",
            cvTitle: "نص السيرة الذاتية",
            cvLoading: "جارٍ تحميل نص السيرة...",
            cvError: "تعذّر تحميل نص السيرة.",
            cvEmpty: "لا يوجد نص مستخرج لعرضه.",
            cvManualTitle: "ألصق نص السيرة هنا",
            cvManualPlaceholder: "ألصق أو اكتب نص السيرة الذاتية هنا...",
            cvManualButton: "استخدم النص",
            cvLegendMatch: "متطلبات متطابقة",
            cvLegendBonus: "ميزة إضافية",
            cvLegendGap: "تفاصيل ناقصة",
            cvMissingLabel: "المفقود",
            cvCopy: "انسخ السيرة",
          }
        : {
            heading: "Job overview",
            summaryFallback: "No short summary was extracted.",
            level: "Level",
            experience: "Required experience",
            contract: "Contract",
            location: "Location",
            languages: "Languages",
            languagesLoading: "Detecting languages...",
            languagesFallback:
              "No explicit languages were mentioned in the brief.",
            aiTitle: "AI quick highlights",
            aiButton: "Generate",
            aiRegenerate: "Regenerate",
            aiCopy: "Copy",
            aiLoading: "Generating...",
            aiEmpty: "Tap the button to receive three laser-focused bullets.",
            jobLoading: "Loading job details...",
            jobError: "Failed to load job details.",
            aiErrorPrefix: "Could not generate: ",
            coachTitle: "AI coach",
            coachButton: "Analyse CV",
            coachRegenerate: "Regenerate",
            coachCopy: "Copy",
            coachEmpty:
              "Launch the coach to receive actionable improvements for this CV.",
            coachLoading: "Thinking through the CV...",
            coachError: "Could not fetch improvement tips.",
            relatedTitle: "Comparison",
            relatedEmpty: "No other analyses exist for this job yet.",
            cvTitle: "Full CV text",
            cvLoading: "Loading CV text...",
            cvError: "Failed to load CV text.",
            cvEmpty: "No extracted CV text is available.",
            cvManualTitle: "Paste the CV text here",
            cvManualPlaceholder: "Paste or type the CV text here...",
            cvManualButton: "Use this text",
            cvLegendMatch: "Matches requirements",
            cvLegendBonus: "Bonus skill",
            cvLegendGap: "Needs attention",
            cvMissingLabel: "Missing",
            cvCopy: "Copy CV",
          },
    [lang]
  );

  const requirementCopy = useMemo(
    () =>
      lang === "ar"
        ? {
<<<<<<< HEAD
            noEvidence: "لم نعثر على دليل موثوق داخل السيرة الذاتية.",
          }
        : {
=======
            confidenceLabel: "درجة الملاءمة",
            strong: "تطابق قوي",
            partial: "تطابق جزئي",
            weak: "دليل غير كافٍ",
            noEvidence: "لم نعثر على دليل موثوق داخل السيرة الذاتية.",
          }
        : {
            confidenceLabel: "Fit confidence",
            strong: "Strong alignment",
            partial: "Partial alignment",
            weak: "No reliable evidence",
>>>>>>> b965db4b
            noEvidence: "No reliable evidence was found in the CV.",
          },
    [lang]
  );

  /* ------------------------------- state ------------------------------- */

  const [data, setData] = useState<Analysis | null>(null);
  const [loading, setLoading] = useState(true);
  const [error, setError] = useState<string | null>(null);

  const [job, setJob] = useState<Job | null>(null);
  const [jobLoading, setJobLoading] = useState(false);
  const [jobError, setJobError] = useState<string | null>(null);

  const [jobFields, setJobFields] = useState<ExtractedJobFields | null>(null);
  const [jobFieldsLoading, setJobFieldsLoading] = useState(false);
  const [jobFieldsError, setJobFieldsError] = useState<string | null>(null);

  const [aiLanguages, setAiLanguages] = useState<string[]>([]);
  const [aiLanguagesLoading, setAiLanguagesLoading] = useState(false);
  const [aiLanguagesError, setAiLanguagesError] = useState<string | null>(null);

  const [aiExperience, setAiExperience] = useState<ExperienceExtract | null>(
    null
  );
  const [aiExperienceLoading, setAiExperienceLoading] = useState(false);
  const [aiExperienceError, setAiExperienceError] = useState<string | null>(
    null
  );

  const [quickSummary, setQuickSummary] = useState<string[]>([]);
  const [quickError, setQuickError] = useState<string | null>(null);
  const [quickLoading, setQuickLoading] = useState(false);
  const [quickCopied, setQuickCopied] = useState(false);

  const [relatedAnalyses, setRelatedAnalyses] = useState<Analysis[]>([]);
  const [relatedLoading, setRelatedLoading] = useState(false);
  const [relatedError, setRelatedError] = useState<string | null>(null);

  const [coach, setCoach] = useState<{
    summary: string;
    suggestions: string[];
  } | null>(null);
  const [coachError, setCoachError] = useState<string | null>(null);
  const [coachLoading, setCoachLoading] = useState(false);
  const [coachCopied, setCoachCopied] = useState(false);

  const [cvText, setCvText] = useState<string>("");
  const [cvLoading, setCvLoading] = useState(false);
  const [cvError, setCvError] = useState<string | null>(null);
  const [cvCopied, setCvCopied] = useState(false);
  const [cvDraft, setCvDraft] = useState<string>("");

  /* ----------------------------- derived data ----------------------------- */

  const fallbackLanguages = useMemo(() => {
    const chunks = [job?.description ?? "", jobFields?.notes ?? ""].filter(
      Boolean
    );
    if (!chunks.length) return [] as string[];
    return detectLanguages(chunks.join("\n"));
  }, [job?.description, jobFields?.notes]);

  const displayLanguages = useMemo(() => {
    const sourceMap = new Map<
      string,
      { source: "structured" | "assistant" | "detected" }
    >();
    (jobFields?.languages ?? []).forEach((langItem) => {
      const label = (langItem || "").trim();
      if (!label) return;
      sourceMap.set(label, { source: "structured" });
    });
    aiLanguages.forEach((langItem) => {
      const label = (langItem || "").trim();
      if (!label) return;
      if (!sourceMap.has(label)) sourceMap.set(label, { source: "assistant" });
    });
    fallbackLanguages.forEach((langItem) => {
      const label = (langItem || "").trim();
      if (!label) return;
      if (!sourceMap.has(label)) sourceMap.set(label, { source: "detected" });
    });
    return Array.from(sourceMap.entries()).map(([label, payload]) => ({
      label,
      source: payload.source,
    }));
  }, [aiLanguages, fallbackLanguages, jobFields?.languages]);

  const languageSourceCopy = useMemo(
    () => ({
      structured: lang === "ar" ? "من الحقول" : "JD",
      assistant: lang === "ar" ? "ذكاء" : "AI",
      detected: lang === "ar" ? "مكتشف" : "Detected",
    }),
    [lang]
  );

  const languagesBullet = useMemo(() => {
    if (!displayLanguages.length) return null;
    const labels = displayLanguages.map((item) => item.label);
    const separator = lang === "ar" ? "، " : ", ";
    const joined = labels.join(separator);
    return lang === "ar"
      ? `اللغات المطلوبة: ${joined}`
      : `Languages requested: ${joined}`;
  }, [displayLanguages, lang]);

  const relatedList = useMemo(() => {
    if (!relatedAnalyses.length) return [];
    return relatedAnalyses
      .filter((item) => item.id && item.id !== (data?.id ?? ""))
      .sort((a, b) => (Number(b.score ?? 0) || 0) - (Number(a.score ?? 0) || 0))
      .slice(0, 4);
  }, [data?.id, relatedAnalyses]);

  /* -------------------------------- effects -------------------------------- */

  useEffect(() => {
    if (!params?.id) return;
    setLoading(true);
    setError(null);
    analysesApi
      .get(params.id)
      .then((res) => setData(res))
      .catch((err: unknown) => {
        setError(getErrorMessage(err, "Failed to load analysis"));
        setData(null);
      })
      .finally(() => setLoading(false));
  }, [params?.id]);

  useEffect(() => {
    if (!data?.jobId) return;
    let alive = true;
    setJob(null);
    setJobError(null);
    setJobFields(null);
    setQuickSummary([]);
    setQuickError(null);
    setJobLoading(true);
    jobsApi
      .get(data.jobId)
      .then((res) => {
        if (!alive) return;
        setJob(res);
      })
      .catch((err: unknown) => {
        if (!alive) return;
        setJobError(getErrorMessage(err, "failed to load job"));
      })
      .finally(() => {
        if (alive) setJobLoading(false);
      });
    return () => {
      alive = false;
    };
  }, [data?.jobId]);

  useEffect(() => {
    if (!job?.description?.trim()) {
      setJobFields(null);
      setQuickSummary([]);
      setAiLanguages([]);
      setAiExperience(null);
      return;
    }
    let alive = true;
    setJobFieldsLoading(true);
    setJobFieldsError(null);
    assistantApi
      .extractFields(job.description)
      .then((res) => {
        if (!alive) return;
        setJobFields(res);
      })
      .catch((err: unknown) => {
        if (!alive) return;
        setJobFieldsError(getErrorMessage(err, "failed to analyse job"));
        setJobFields(null);
      })
      .finally(() => {
        if (alive) setJobFieldsLoading(false);
      });
    return () => {
      alive = false;
    };
  }, [job?.id, job?.description]);

  useEffect(() => {
    if (!job?.description?.trim()) return;
    if (jobFieldsLoading) return;
    if (jobFields?.languages?.length) return;
    let alive = true;
    setAiLanguagesLoading(true);
    setAiLanguagesError(null);
    assistantApi
      .languages(job.description)
      .then((res) => {
        if (!alive) return;
        setAiLanguages(Array.isArray(res.languages) ? res.languages : []);
      })
      .catch((err: unknown) => {
        if (!alive) return;
        setAiLanguagesError(getErrorMessage(err, "failed to detect languages"));
        setAiLanguages([]);
      })
      .finally(() => {
        if (alive) setAiLanguagesLoading(false);
      });
    return () => {
      alive = false;
    };
  }, [job?.description, jobFields?.languages?.length, jobFieldsLoading]);

  useEffect(() => {
    if (!job?.description?.trim()) return;
    if (jobFieldsLoading) return;
    if (jobFields?.required_experience_years?.trim()) return;
    let alive = true;
    setAiExperienceLoading(true);
    setAiExperienceError(null);
    assistantApi
      .experience(job.description)
      .then((res) => {
        if (!alive) return;
        setAiExperience(res);
      })
      .catch((err: unknown) => {
        if (!alive) return;
        setAiExperienceError(
          getErrorMessage(err, "failed to extract experience")
        );
        setAiExperience(null);
      })
      .finally(() => {
        if (alive) setAiExperienceLoading(false);
      });
    return () => {
      alive = false;
    };
  }, [
    job?.description,
    jobFields?.required_experience_years,
    jobFieldsLoading,
  ]);

  useEffect(() => {
    if (!data?.jobId) return;
    let alive = true;
    setRelatedLoading(true);
    setRelatedError(null);
    analysesApi
      .byJob(data.jobId)
      .then((res) => {
        if (!alive) return;
        setRelatedAnalyses(res);
      })
      .catch((err: unknown) => {
        if (!alive) return;
        setRelatedError(
          getErrorMessage(err, "failed to load related analyses")
        );
        setRelatedAnalyses([]);
      })
      .finally(() => {
        if (alive) setRelatedLoading(false);
      });
    return () => {
      alive = false;
    };
  }, [data?.jobId]);

  /* ------------------------------- handlers ------------------------------- */

  const handleQuickSummary = useCallback(async () => {
    if (!job?.description?.trim()) return;
    setQuickLoading(true);
    setQuickError(null);
    try {
      const topic = lang === "en" ? "Summary" : "ملخص";
      const res = await assistantApi.quickSuggestions(
        topic,
        job.description,
        lang
      );
      const bullets = parseBulletLines(res.output);
      const merged =
        languagesBullet && !bullets.includes(languagesBullet)
          ? [...bullets, languagesBullet]
          : bullets;
      setQuickSummary(merged);
    } catch (err: unknown) {
      setQuickError(getErrorMessage(err, "failed to generate"));
      setQuickSummary([]);
    } finally {
      setQuickLoading(false);
    }
  }, [job?.description, lang, languagesBullet]);

  const handleQuickCopy = useCallback(() => {
    if (!quickSummary.length) return;
    const text = quickSummary.join("\n");
    if (typeof navigator !== "undefined" && navigator.clipboard) {
      navigator.clipboard.writeText(text).then(() => {
        setQuickCopied(true);
        window.setTimeout(() => setQuickCopied(false), 1600);
      });
    }
  }, [quickSummary]);

  const handleCvCopy = useCallback(() => {
    if (!cvText.trim()) return;
    if (typeof navigator !== "undefined" && navigator.clipboard) {
      navigator.clipboard.writeText(cvText).then(() => {
        setCvCopied(true);
        window.setTimeout(() => setCvCopied(false), 1600);
      });
    }
  }, [cvText]);

  const handleCvManualApply = useCallback(() => {
    if (!cvDraft.trim()) return;
    setCvText(cvDraft);
    setCvError(null);
  }, [cvDraft]);

  useEffect(() => {
    if (!languagesBullet) return;
    setQuickSummary((prev) => {
      if (!prev.length) return prev;
      if (prev.includes(languagesBullet)) return prev;
      return [...prev, languagesBullet];
    });
  }, [languagesBullet]);

  const handleCoach = useCallback(async () => {
    if (!data?.jobId || !data?.cvId) return;
    setCoachLoading(true);
    setCoachError(null);
    try {
      const res = await analysesApi.improve({
        jobId: data.jobId,
        cvId: data.cvId,
        lang: lang === "en" ? "en" : "ar",
      });
      setCoach({ summary: res.summary, suggestions: res.suggestions });
    } catch (err: unknown) {
      setCoachError(getErrorMessage(err, jobCopy.coachError));
      setCoach(null);
    } finally {
      setCoachLoading(false);
    }
  }, [data?.cvId, data?.jobId, jobCopy.coachError, lang]);

  const handleCoachCopy = useCallback(() => {
    if (!coach) return;
    const parts = [coach.summary, ...coach.suggestions];
    const text = parts.filter(Boolean).join("\n• ");
    if (!text.trim()) return;
    if (typeof navigator !== "undefined" && navigator.clipboard) {
      navigator.clipboard.writeText(text).then(() => {
        setCoachCopied(true);
        window.setTimeout(() => setCoachCopied(false), 1600);
      });
    }
  }, [coach]);

  useEffect(() => {
    if (!data?.cvId) {
      setCvText("");
      setCvDraft("");
      return;
    }
    let alive = true;
    setCvLoading(true);
    setCvError(null);
    cvApi
      .getById(data.cvId)
      .then((res) => {
        if (!alive) return;
        const parsed = res.cv?.parsedText ?? "";
        setCvText(parsed);
        setCvDraft(parsed);
      })
      .catch((err: unknown) => {
        if (!alive) return;
        setCvError(getErrorMessage(err, jobCopy.cvError));
        setCvText("");
        setCvDraft("");
      })
      .finally(() => {
        if (alive) setCvLoading(false);
      });
    return () => {
      alive = false;
    };
  }, [data?.cvId, jobCopy.cvError]);

  useEffect(() => {
    setCvCopied(false);
  }, [cvText]);

  const breakdownInsights = useMemo<RequirementInsight[]>(() => {
    if (!data?.breakdown?.length) return [];
    return data.breakdown.map((item) => {
      const excerpt = item.bestChunk?.excerpt ?? "";
      const meaningful = hasMeaningfulSnippet(excerpt);
      const similarity = Number.isFinite(item.similarity) ? item.similarity : 0;
      const matchThreshold = item.mustHave
        ? MUST_MATCH_THRESHOLD
        : NICE_MATCH_THRESHOLD;
      const partialThreshold = item.mustHave
        ? MUST_PARTIAL_THRESHOLD
        : NICE_PARTIAL_THRESHOLD;

      let confidence: RequirementConfidence = "weak";
      if (meaningful && similarity >= matchThreshold) {
        confidence = "strong";
      } else if (meaningful && similarity >= partialThreshold) {
        confidence = "partial";
      }

      let tone: HighlightTone = "gap";
      if (confidence === "strong") {
        tone = item.mustHave ? "match" : "bonus";
      } else if (confidence === "partial") {
        tone = item.mustHave ? "gap" : "bonus";
      }

      return {
        ...item,
        tone,
        confidence,
        hasMeaningfulSnippet: meaningful,
      } as RequirementInsight;
    });
  }, [data?.breakdown]);

  const cvHighlights = useMemo(() => {
    if (!cvText.trim()) return [] as CvHighlight[];
    if (!breakdownInsights.length) return [] as CvHighlight[];
    const highlights: CvHighlight[] = [];
    const seen = new Set<string>();
    for (const item of breakdownInsights) {
      const snippet = item.bestChunk?.excerpt?.trim();
      if (!snippet || !item.hasMeaningfulSnippet) continue;
      if (item.confidence === "weak") continue;
      const key = `${item.requirement}__${snippet}`;
      if (seen.has(key)) continue;
      const pattern = escapeRegExp(snippet).replace(/\s+/g, "\\s+");
      const regex = new RegExp(pattern, "i");
      const match = regex.exec(cvText);
      if (!match) continue;
      const start = match.index;
      const end = start + match[0].length;
      if (highlights.some((range) => start < range.end && end > range.start)) {
        continue;
      }
      const tone = item.tone;
      highlights.push({ start, end, tone, requirement: item.requirement });
      seen.add(key);
    }
    return highlights.sort((a, b) => a.start - b.start);
  }, [cvText, breakdownInsights]);

  const highlightedCvNodes = useMemo(() => {
    if (!cvText) return [] as JSX.Element[];
    if (!cvHighlights.length) {
      return cvText
        ? [
            <span key="cv-text-all" className="whitespace-pre-wrap">
              {cvText}
            </span>,
          ]
        : [];
    }
    const nodes: JSX.Element[] = [];
    const length = cvText.length;
    let cursor = 0;
    let keyIndex = 0;
    const pushSegment = (segment: string) => {
      if (!segment) return;
      nodes.push(
        <span
          key={`cv-text-${keyIndex++}`}
          className="whitespace-pre-wrap"
        >
          {segment}
        </span>
      );
    };
    for (const range of cvHighlights) {
      const start = Math.max(0, Math.min(range.start, length));
      const end = Math.max(start, Math.min(range.end, length));
      if (cursor < start) {
        pushSegment(cvText.slice(cursor, start));
      }
      if (start < end) {
        nodes.push(
          <mark
            key={`cv-highlight-${keyIndex++}`}
            className={`${highlightClassMap[range.tone]} whitespace-pre-wrap`}
            title={range.requirement}
          >
            {cvText.slice(start, end)}
          </mark>
        );
      }
      cursor = end;
    }
    if (cursor < length) {
      pushSegment(cvText.slice(cursor));
    }
    if (!nodes.length && cvText) {
      pushSegment(cvText);
    }
    return nodes;
  }, [cvHighlights, cvText]);

  /* --------------------------------- render -------------------------------- */

  if (loading) {
    return (
      <div className="mx-auto flex max-w-4xl items-center justify-center py-16 text-sm text-[#2F3A4A]/70 dark:text-white/70">
        <Loader2 className="me-2 h-4 w-4 animate-spin" />{" "}
        {tt("analysisPage.loading")}
      </div>
    );
  }

  if (error) {
    return (
      <div className="mx-auto max-w-4xl rounded-3xl border border-red-200 bg-red-50/70 p-6 text-sm text-red-700">
        {error}
      </div>
    );
  }

  if (!data) {
    return (
      <div className="mx-auto max-w-4xl rounded-3xl border border-[var(--color-border)] bg-[var(--surface)]/90 p-8 text-center text-sm text-[var(--color-text-muted)]">
        {tt("analysisPage.notFound")}
      </div>
    );
  }

  const metrics: AnalysisMetrics | null = data.metrics ?? null;
  const gaps = data.gaps ?? null;
  const missingMust = metrics?.missingMust?.length
    ? metrics.missingMust
    : (gaps?.mustHaveMissing ?? []);
  const improvement = metrics?.improvement?.length
    ? metrics.improvement
    : (gaps?.improve ?? []);
  const strengths = metrics?.topStrengths ?? [];
  const risks = metrics?.riskFlags ?? [];
  const evidence = data.evidence?.slice(0, 4) ?? [];
  const generatedAt = formatDate(metrics?.generatedAt ?? data.updatedAt, lang);
  const scoreRaw = data.score ?? metrics?.weightedScore ?? 0;
  const scoreValue = toScore10(scoreRaw);
  const scoreLabel = formatScore10(scoreRaw);
  const combinedExperience =
    jobFields?.required_experience_years?.trim() ||
    aiExperience?.required_experience_years?.trim() ||
    "";
  const experienceDetail =
    jobFields?.notes?.trim() || aiExperience?.experience_detail?.trim() || "";
  const languagesLoading =
    jobFieldsLoading || (!jobFields?.languages?.length && aiLanguagesLoading);
  const languagesError = jobFields?.languages?.length
    ? null
    : jobFieldsError || aiLanguagesError;
  const experienceLoading =
    jobFieldsLoading ||
    (!jobFields?.required_experience_years?.trim() && aiExperienceLoading);
  const experienceStatusError = jobFields?.required_experience_years?.trim()
    ? null
    : jobFieldsError || aiExperienceError;
  const experienceLoadingLabel =
    lang === "ar" ? "جارٍ استخراج الخبرة..." : "Extracting experience...";

  return (
    <div className="mx-auto max-w-6xl space-y-10 py-8">
      <header className="flex flex-col gap-2 border-b border-[#ffdcc2]/70 pb-6 sm:flex-row sm:items-end sm:justify-between">
        <div className="space-y-2">
          <h1 className="text-3xl font-semibold text-[#D85E00]">
            {tt("analysisPage.title")}
          </h1>
          <p className="max-w-2xl text-sm text-[#2F3A4A]/70 dark:text-white/70">
            {tt("analysisPage.subtitle")}
          </p>
        </div>
        <div className="flex flex-wrap items-center gap-2 text-xs text-[#2F3A4A]/60 dark:text-white/60">
          <span className="rounded-full border border-[#FFB26B]/50 px-3 py-1">
            ID • {params?.id?.slice(0, 12) ?? data.id}
          </span>
          {generatedAt ? (
            <span className="inline-flex items-center gap-1 rounded-full border border-[#FFB26B]/50 px-3 py-1">
              <Sparkles className="h-3.5 w-3.5" /> {generatedAt}
            </span>
          ) : null}
        </div>
      </header>

      {jobLoading ? (
        <motion.section
          className="rounded-3xl border border-[#FFE4C8] bg-white/80 p-6 shadow-sm dark:border-white/10 dark:bg-white/5"
          {...motionCardProps}
        >
          <AnimatedLoader label={jobCopy.jobLoading} />
        </motion.section>
      ) : jobError ? (
        <motion.section
          className="rounded-3xl border border-red-200 bg-red-50/80 p-6 text-sm text-red-700"
          {...motionCardProps}
        >
          {jobError}
        </motion.section>
      ) : job ? (
        <motion.section
          className="grid gap-6 rounded-3xl border border-[#FFE4C8] bg-gradient-to-br from-white via-white/95 to-[#FFF1E3] p-6 shadow-[0_20px_60px_-35px_rgba(255,122,0,0.45)] dark:from-[#2A1F1C] dark:via-[#2A1F1C]/95 dark:to-[#1A1513] dark:border-white/10"
          {...motionCardProps}
        >
          <div className="flex flex-wrap items-start justify-between gap-4">
            <div className="space-y-2">
              <div className="text-xs font-semibold uppercase tracking-[0.3em] text-[#B54708] dark:text-[#FFB26B]">
                {jobCopy.heading}
              </div>
              <h2 className="text-2xl font-semibold text-[#D85E00] dark:text-white">
                {jobFields?.title?.trim() || job.title}
              </h2>
              <p className="max-w-3xl text-sm text-[#2F3A4A]/70 dark:text-white/70">
                {clampText(jobFields?.summary || job.description, 320) ||
                  jobCopy.summaryFallback}
              </p>
            </div>
            <div className="flex flex-col gap-2 text-xs text-[#2F3A4A]/60 dark:text-white/60">
              <span className="inline-flex items-center gap-1 rounded-full bg-[#FFF2E8] px-3 py-1 font-semibold text-[#D85E00] shadow-sm dark:bg-white/10 dark:text-white/80">
                <Target className="h-3.5 w-3.5" /> {jobCopy.level}:{" "}
                {jobFields?.level || "—"}
              </span>
              <span className="inline-flex items-center gap-1 rounded-full bg-[#FFF2E8] px-3 py-1 font-semibold text-[#D85E00] shadow-sm dark:bg-white/10 dark:text-white/80">
                <Activity className="h-3.5 w-3.5" /> {jobCopy.contract}:{" "}
                {(jobFields?.contract_types || []).join("، ") || "—"}
              </span>
              <span className="inline-flex items-center gap-1 rounded-full bg-[#FFF2E8] px-3 py-1 font-semibold text-[#D85E00] shadow-sm dark:bg-white/10 dark:text-white/80">
                <ArrowUpRight className="h-3.5 w-3.5" /> {jobCopy.location}:{" "}
                {jobFields?.location?.trim() || "—"}
              </span>
            </div>
          </div>

          <div className="grid gap-4 sm:grid-cols-2 lg:grid-cols-4">
            <div className="rounded-2xl border border-[#FFE4C8] bg-white/70 px-4 py-3 text-sm dark:border-white/10 dark:bg-white/5">
              <div className="text-[11px] uppercase tracking-[0.3em] text-[#2F3A4A]/60 dark:text-white/60">
                {jobCopy.experience}
              </div>
              {experienceLoading ? (
                <div className="mt-2">
                  <AnimatedLoader label={experienceLoadingLabel} />
                </div>
              ) : experienceStatusError ? (
                <div className="mt-2 text-xs text-red-600">
                  {experienceStatusError}
                </div>
              ) : (
                <div className="mt-1 space-y-1 text-[#D85E00] dark:text-white">
                  <div className="text-base font-semibold">
                    {combinedExperience || "—"}
                  </div>
                  {experienceDetail ? (
                    <div className="text-xs text-[#B54708] dark:text-[#FFB26B]">
                      {experienceDetail}
                    </div>
                  ) : null}
                </div>
              )}
            </div>

            <div className="rounded-2xl border border-[#FFE4C8] bg-white/70 px-4 py-3 text-sm dark:border-white/10 dark:bg-white/5">
              <div className="text-[11px] uppercase tracking-[0.3em] text-[#2F3A4A]/60 dark:text-white/60">
                {jobCopy.languages}
              </div>
              {languagesLoading ? (
                <div className="mt-2">
                  <AnimatedLoader label={jobCopy.languagesLoading} />
                </div>
              ) : languagesError ? (
                <div className="mt-2 text-xs text-red-600">
                  {languagesError}
                </div>
              ) : displayLanguages.length ? (
                <div className="mt-2 flex flex-wrap gap-2 text-xs">
                  {displayLanguages.map(({ label, source }) => (
                    <span
                      key={`${label}-${source}`}
                      className="inline-flex items-center gap-1 rounded-full bg-[#FFF2E8] px-3 py-1 font-semibold text-[#D85E00] shadow-sm dark:bg-white/10 dark:text-white/80"
                    >
                      {label}
                      <span className="text-[10px] font-normal uppercase tracking-wide text-[#B54708]">
                        {languageSourceCopy[
                          source as keyof typeof languageSourceCopy
                        ] ?? "AI"}
                      </span>
                    </span>
                  ))}
                </div>
              ) : (
                <div className="mt-2 text-xs text-[#2F3A4A]/60 dark:text-white/60">
                  {jobCopy.languagesFallback}
                </div>
              )}
            </div>

            <div className="rounded-2xl border border-[#FFE4C8] bg-white/70 px-4 py-3 text-sm dark:border-white/10 dark:bg-white/5">
              <div className="text-[11px] uppercase tracking-[0.3em] text-[#2F3A4A]/60 dark:text-white/60">
                Must-have
              </div>
              <div className="mt-2 flex flex-wrap gap-1 text-xs text-[#B54708] dark:text-[#FFB26B]">
                {(jobFields?.must_have?.length ?? 0) > 0 ? (
                  (jobFields?.must_have ?? []).slice(0, 6).map((item, idx) => (
                    <span
                      key={`${item}-${idx}`}
                      className="rounded-full bg-[#FFF2E8] px-3 py-1 font-semibold shadow-sm dark:bg-white/10"
                    >
                      {item}
                    </span>
                  ))
                ) : (
                  <span className="rounded-full border border-dashed border-[#FFD7B3] px-3 py-1 text-[#2F3A4A]/50 dark:border-white/10 dark:text-white/50">
                    —
                  </span>
                )}
              </div>
            </div>

            <div className="rounded-2xl border border-[#FFE4C8] bg-white/70 px-4 py-3 text-sm dark:border-white/10 dark:bg-white/5">
              <div className="text-[11px] uppercase tracking-[0.3em] text-[#2F3A4A]/60 dark:text-white/60">
                Nice-to-have
              </div>
              <div className="mt-2 flex flex-wrap gap-1 text-xs text-[#B54708] dark:text-[#FFB26B]">
                {(jobFields?.nice_to_have?.length ?? 0) > 0 ? (
                  (jobFields?.nice_to_have ?? []).slice(0, 6).map((item, idx) => (
                    <span
                      key={`${item}-${idx}`}
                      className="rounded-full bg-[#FFF2E8] px-3 py-1 font-semibold shadow-sm dark:bg-white/10"
                    >
                      {item}
                    </span>
                  ))
                ) : (
                  <span className="rounded-full border border-dashed border-[#FFD7B3] px-3 py-1 text-[#2F3A4A]/50 dark:border-white/10 dark:text-white/50">
                    —
                  </span>
                )}
              </div>
            </div>
          </div>

          <div className="rounded-3xl border border-[#FFD7B3]/70 bg-white/80 p-4 shadow-inner dark:border-white/10 dark:bg-white/5">
            <div className="flex flex-wrap items-center justify-between gap-3">
              <div className="flex items-center gap-2 text-sm font-semibold text-[#D85E00] dark:text-white">
                <Sparkles className="h-4 w-4" /> {jobCopy.aiTitle}
              </div>
              <div className="flex flex-wrap items-center gap-2">
                <Button
                  onClick={handleQuickSummary}
                  disabled={quickLoading || !job?.description}
                  className="inline-flex items-center gap-2 rounded-full border-[#FFB26B]/60 bg-[#FFF2E8] px-4 py-2 text-xs font-semibold text-[#D85E00] transition-transform duration-200 hover:-translate-y-0.5 hover:bg-[#FFD4A8] disabled:opacity-60"
                >
                  <Sparkles className="h-3.5 w-3.5" />
                  {quickLoading
                    ? jobCopy.aiLoading
                    : quickSummary.length
                      ? jobCopy.aiRegenerate
                      : jobCopy.aiButton}
                </Button>
                <Button
                  onClick={handleQuickCopy}
                  disabled={!quickSummary.length}
                  className="inline-flex items-center gap-2 rounded-full border border-transparent bg-[#FF7A00] px-4 py-2 text-xs font-semibold text-white shadow-lg transition-all duration-200 hover:-translate-y-0.5 hover:bg-[#FF8E26] disabled:opacity-60"
                >
                  {quickCopied ? (
                    <Check className="h-3.5 w-3.5" />
                  ) : (
                    <ClipboardCopy className="h-3.5 w-3.5" />
                  )}
                  {jobCopy.aiCopy}
                </Button>
              </div>
            </div>
            <div className="mt-3 text-xs text-[#2F3A4A]/70 dark:text-white/70">
              {quickLoading ? (
                <AnimatedLoader label={jobCopy.aiLoading} />
              ) : quickError ? (
                <div className="rounded-2xl border border-red-200 bg-red-50/70 px-3 py-2 text-red-700">
                  {jobCopy.aiErrorPrefix}
                  <span className="font-normal">{quickError}</span>
                </div>
              ) : quickSummary.length ? (
                <div className="space-y-2">
                  <AnimatePresence>
                    {quickSummary.map((item, idx) => (
                      <motion.div
                        key={`${item}-${idx}`}
                        variants={bubbleVariants}
                        initial="initial"
                        animate="animate"
                        exit="exit"
                        transition={{ duration: 0.25, delay: idx * 0.05 }}
                        className="relative rounded-2xl bg-white/90 px-4 py-3 text-[#B54708] shadow-sm before:absolute before:-bottom-2 before:end-6 before:h-3 before:w-3 before:rounded-br-2xl before:border-b before:border-r before:border-[#FFD7B3] before:bg-white/90 dark:bg-[#2A1F1C]/80 dark:text-[#FFB26B]"
                      >
                        • {item}
                      </motion.div>
                    ))}
                  </AnimatePresence>
                </div>
              ) : (
                <div className="text-[#2F3A4A]/60 dark:text-white/60">
                  {jobCopy.aiEmpty}
                </div>
              )}
            </div>
          </div>
        </motion.section>
      ) : null}

      <motion.section
        className="grid gap-6 rounded-3xl border border-[#FFD7B3]/70 bg-gradient-to-br from-white via-white/90 to-[#FFE9D2] p-6 shadow-[0_25px_80px_-40px_rgba(255,122,0,0.5)] dark:from-[#241915] dark:via-[#241915]/95 dark:to-[#1a1412] dark:border-white/10 lg:grid-cols-[260px_1fr]"
        {...motionCardProps}
      >
        <div className="flex flex-col items-center justify-center gap-4 rounded-3xl bg-gradient-to-br from-[#FF7A00] via-[#FF9440] to-[#A259FF] px-6 py-8 text-white shadow-lg">
          <ScoreGauge value={scoreValue} />
          <div className="mt-4 text-sm font-medium">
            {tt("analysisPage.scoreLabel")} {scoreLabel} / 10
          </div>
          <div className="mt-1 text-[11px] text-white/80">
            {tt("analysisPage.status")} {data.status}
          </div>
          <div className="grid w-full gap-2 text-xs text-white/80">
            <span className="inline-flex items-center justify-between gap-2 rounded-full bg-white/10 px-3 py-1">
              <span>{tt("chat.mustPercent")}</span>
              <span className="font-semibold">
                {toPercent(metrics?.mustPercent)}
              </span>
            </span>
            <span className="inline-flex items-center justify-between gap-2 rounded-full bg-white/10 px-3 py-1">
              <span>{tt("chat.nicePercent")}</span>
              <span className="font-semibold">
                {toPercent(metrics?.nicePercent)}
              </span>
            </span>
            <span className="inline-flex items-center justify-between gap-2 rounded-full bg-white/10 px-3 py-1">
              <span>{tt("chat.totalRequirements")}</span>
              <span className="font-semibold">
                {metrics?.totalRequirements ?? breakdownInsights.length}
              </span>
            </span>
          </div>
        </div>

        <div className="space-y-5">
          <div className="rounded-3xl border border-white/40 bg-white/85 p-4 shadow-inner dark:border-white/5 dark:bg-white/5">
            <div className="flex items-center gap-2 text-sm font-semibold text-[#D85E00] dark:text-[#FFB26B]">
              <Wand2 className="h-4 w-4" /> {tt("analysisPage.status")}
            </div>
            <div className="mt-3 grid gap-3 text-xs text-[#2F3A4A]/70 dark:text-white/70 sm:grid-cols-2">
              {data.model ? (
                <span className="inline-flex items-center gap-2 rounded-2xl bg-[#FFF2E8] px-3 py-2 font-semibold text-[#B54708] dark:bg-white/10 dark:text-[#FFB26B]">
                  <Sparkles className="h-3.5 w-3.5" />{" "}
                  {tt("analysisPage.model")}: {data.model}
                </span>
              ) : null}
              <span className="inline-flex items-center gap-2 rounded-2xl bg-[#FFF2E8] px-3 py-2 font-semibold text-[#B54708] dark:bg-white/10 dark:text-[#FFB26B]">
                <Trophy className="h-3.5 w-3.5" /> {tt("analysisPage.status")}:{" "}
                {data.status}
              </span>
            </div>
          </div>

          <div className="space-y-4">
            <div className="flex items-center gap-2 text-sm font-semibold text-[#D85E00] dark:text-[#FFB26B]">
              <Target className="h-4 w-4" /> {tt("analysisPage.breakdown")}
            </div>
            <div className="space-y-3">
              {breakdownInsights.length ? (
                breakdownInsights.map((item, idx) => (
                  <motion.div
                    key={`${item.requirement}-${idx}`}
                    variants={bubbleVariants}
                    initial="initial"
                    animate="animate"
                    transition={{ duration: 0.25, delay: idx * 0.03 }}
                    className="relative overflow-hidden rounded-3xl border border-[#FFD7B3]/60 bg-white/85 p-4 shadow-sm before:absolute before:inset-y-0 before:start-0 before:w-1.5 before:bg-gradient-to-b before:from-[#FF7A00] before:to-[#FFB26B] dark:border-white/10 dark:bg-white/5"
                  >
                    <div className="flex flex-wrap items-start justify-between gap-3">
                      <div className="space-y-2">
                        <div className="text-xs font-semibold uppercase tracking-[0.25em] text-[#B54708] dark:text-[#FFB26B]">
                          {item.mustHave ? "MUST" : "NICE"}
                        </div>
                        <div className="text-sm font-semibold text-[#2F3A4A] dark:text-white">
                          {item.requirement}
                        </div>
                        {item.hasMeaningfulSnippet && item.bestChunk?.excerpt ? (
                          <div className="text-xs text-[#2F3A4A]/60 dark:text-white/60">
                            “{clampText(item.bestChunk.excerpt, 180)}”
                          </div>
                        ) : (
                          <div className="text-[11px] text-[#B54708]/70 dark:text-[#FFB26B]/80">
                            {requirementCopy.noEvidence}
                          </div>
                        )}
<<<<<<< HEAD
=======
                        <div className="flex flex-wrap items-center gap-2 text-[11px] font-semibold text-[#B54708] dark:text-[#FFB26B]">
                          <span>{requirementCopy.confidenceLabel}</span>
                          <span
                            className={`rounded-full px-2 py-0.5 text-[10px] ${confidenceBadgeClassMap[item.confidence]}`}
                          >
                            {requirementCopy[item.confidence]}
                          </span>
                        </div>
>>>>>>> b965db4b
                      </div>
                      <div className="flex flex-col items-end gap-1 text-xs">
                        <span className="rounded-full bg-[#FFF2E8] px-3 py-1 font-semibold text-[#B54708] shadow-sm dark:bg-white/10 dark:text-[#FFB26B]">
                          {tt("analysisPage.similarity")}:{" "}
                          {(item.similarity * 100).toFixed(0)}%
                        </span>
                        <span className="rounded-full bg-[#FFF2E8] px-3 py-1 font-semibold text-[#B54708] shadow-sm dark:bg-white/10 dark:text-[#FFB26B]">
                          {tt("analysisPage.scoreLabel")}{" "}
                          {item.score10.toFixed(1)} / 10
                        </span>
                      </div>
                    </div>
                  </motion.div>
                ))
              ) : (
                <div className="rounded-2xl border border-dashed border-[#FFD7B3] bg-white/60 p-6 text-center text-xs text-[#2F3A4A]/60 dark:border-white/10 dark:bg-white/5 dark:text-white/60">
                  {tt("analysisPage.noBreakdown")}
                </div>
              )}
            </div>
          </div>

          {strengths.length ||
          improvement.length ||
          missingMust.length ||
          risks.length ? (
            <div className="grid gap-4 lg:grid-cols-3">
              <div className="rounded-3xl border border-[#FFD7B3]/70 bg-white/85 p-4 shadow-inner dark:border-white/10 dark:bg-white/5">
                <div className="flex items-center gap-2 text-sm font-semibold text-[#2F3A4A] dark:text-white">
                  <Trophy className="h-4 w-4 text-[#FF7A00]" />{" "}
                  {tt("analysisPage.strengths")}
                </div>
                <ul className="mt-3 space-y-2 text-xs text-[#2F3A4A]/70 dark:text-white/70">
                  {strengths.length ? (
                    strengths.map((item, idx) => (
                      <li
                        key={`${item.requirement}-${idx}`}
                        className="rounded-2xl bg-[#FFF2E8] px-3 py-2 text-[#B54708] shadow-sm dark:bg-white/10 dark:text-[#FFB26B]"
                      >
                        {item.requirement}
                      </li>
                    ))
                  ) : (
                    <li className="rounded-2xl border border-dashed border-[#FFD7B3] px-3 py-2 text-[#2F3A4A]/50 dark:border-white/10 dark:text-white/50">
                      {tt("analysisPage.noStrengths")}
                    </li>
                  )}
                </ul>
              </div>

              <div className="rounded-3xl border border-[#FFD7B3]/70 bg-white/85 p-4 shadow-inner dark:border-white/10 dark:bg-white/5">
                <div className="flex items-center gap-2 text-sm font-semibold text-[#2F3A4A] dark:text-white">
                  <Target className="h-4 w-4 text-[#FF7A00]" />{" "}
                  {tt("analysisPage.gaps")}
                </div>
                <div className="mt-3 space-y-3 text-xs text-[#2F3A4A]/70 dark:text-white/70">
                  <div className="space-y-2">
                    <div className="text-[11px] font-semibold uppercase tracking-[0.3em] text-[#B54708] dark:text-[#FFB26B]">
                      {tt("analysisPage.missing")}
                    </div>
                    {missingMust.length ? (
                      <ul className="space-y-2">
                        {missingMust.map((item, idx) => (
                          <li
                            key={`${item}-${idx}`}
                            className="rounded-2xl bg-[#FFE9D2] px-3 py-2 text-[#B54708] shadow-sm dark:bg-white/10 dark:text-[#FFB26B]"
                          >
                            {item}
                          </li>
                        ))}
                      </ul>
                    ) : (
                      <div className="rounded-2xl border border-dashed border-[#FFD7B3] px-3 py-2 text-[#2F3A4A]/50 dark:border-white/10 dark:text-white/50">
                        {tt("analysisPage.noGaps")}
                      </div>
                    )}
                  </div>

                  <div className="space-y-2">
                    <div className="text-[11px] font-semibold uppercase tracking-[0.3em] text-[#B54708] dark:text-[#FFB26B]">
                      {tt("analysisPage.improvements")}
                    </div>
                    {improvement.length ? (
                      <ul className="space-y-2">
                        {improvement.map((item, idx) => (
                          <li
                            key={`${item}-${idx}`}
                            className="rounded-2xl bg-[#FFF2E8] px-3 py-2 text-[#B54708] shadow-sm dark:bg-white/10 dark:text-[#FFB26B]"
                          >
                            {item}
                          </li>
                        ))}
                      </ul>
                    ) : (
                      <div className="rounded-2xl border border-dashed border-[#FFD7B3] px-3 py-2 text-[#2F3A4A]/50 dark:border-white/10 dark:text-white/50">
                        {tt("analysisPage.noImprovements")}
                      </div>
                    )}
                  </div>
                </div>
              </div>

              <div className="rounded-3xl border border-[#FFD7B3]/70 bg-white/85 p-4 shadow-inner dark:border-white/10 dark:bg-white/5">
                <div className="flex items-center gap-2 text-sm font-semibold text-[#2F3A4A] dark:text-white">
                  <AlertTriangle className="h-4 w-4 text-[#FF7A00]" />{" "}
                  {tt("analysisPage.risks")}
                </div>
                <ul className="mt-3 space-y-2 text-xs text-[#2F3A4A]/70 dark:text-white/70">
                  {risks.length ? (
                    risks.map((item) => (
                      <li
                        key={item}
                        className="rounded-2xl bg-[#FFE3D1] px-3 py-2 text-[#B54708] shadow-sm dark:bg-white/10 dark:text-[#FFB26B]"
                      >
                        {riskCopy[item]?.[lang] || item}
                      </li>
                    ))
                  ) : (
                    <li className="rounded-2xl border border-dashed border-[#FFD7B3] px-3 py-2 text-[#2F3A4A]/50 dark:border-white/10 dark:text-white/50">
                      {tt("analysisPage.noRisks")}
                    </li>
                  )}
                </ul>
              </div>
            </div>
          ) : null}

          {evidence.length ? (
            <div className="rounded-3xl border border-[#FFD7B3]/70 bg-white/85 p-4 shadow-inner dark:border-white/10 dark:bg-white/5">
              <div className="flex items-center gap-2 text-sm font-semibold text-[#2F3A4A] dark:text-white">
                <Sparkles className="h-4 w-4 text-[#FF7A00]" />{" "}
                {tt("analysisPage.evidence")}
              </div>
              <ul className="mt-3 space-y-2 text-xs text-[#2F3A4A]/70 dark:text-white/70">
                {evidence.map((item, idx) => (
                  <li
                    key={`${item.chunk.id}-${idx}`}
                    className="rounded-2xl bg-[#FFF2E8] px-3 py-2 text-[#B54708] shadow-sm dark:bg-white/10 dark:text-[#FFB26B]"
                  >
                    <div className="font-semibold">{item.requirement}</div>
                    <div className="text-[11px] text-[#B54708]/80 dark:text-[#FFB26B]/80">
                      “{clampText(item.chunk.excerpt, 220)}”
                    </div>
                  </li>
                ))}
              </ul>
            </div>
          ) : null}
        </div>
      </motion.section>
      <motion.section
        className="rounded-3xl border border-[#FFD7B3]/70 bg-gradient-to-br from-white via-white/95 to-[#FFF1E3] p-6 shadow-[0_28px_90px_-42px_rgba(255,122,0,0.5)] dark:from-[#241915] dark:via-[#241915]/95 dark:to-[#1A1412] dark:border-white/10"
        {...motionCardProps}
      >
        <div className="flex flex-col gap-4">
          <div className="flex flex-wrap items-center justify-between gap-3">
            <div className="flex items-center gap-2 text-sm font-semibold text-[#D85E00] dark:text-white">
              <FileText className="h-4 w-4" /> {jobCopy.cvTitle}
            </div>
            <div className="flex flex-wrap items-center gap-2">
              <div className="flex flex-wrap items-center gap-2">
                <span className="inline-flex items-center gap-1 rounded-full bg-emerald-100 px-3 py-1 text-[11px] font-semibold text-emerald-700 shadow-sm dark:bg-emerald-500/20 dark:text-emerald-100">
                  {jobCopy.cvLegendMatch}
                </span>
                <span className="inline-flex items-center gap-1 rounded-full bg-amber-100 px-3 py-1 text-[11px] font-semibold text-amber-800 shadow-sm dark:bg-amber-500/20 dark:text-amber-100">
                  {jobCopy.cvLegendBonus}
                </span>
                <span className="inline-flex items-center gap-1 rounded-full bg-rose-100 px-3 py-1 text-[11px] font-semibold text-rose-700 shadow-sm dark:bg-rose-500/20 dark:text-rose-100">
                  {jobCopy.cvLegendGap}
                </span>
              </div>
              <Button
                onClick={handleCvCopy}
                disabled={!cvText.trim() || cvLoading}
                className="inline-flex items-center gap-2 rounded-full border border-[#FFB26B]/60 bg-[#FFF2E8] px-4 py-2 text-xs font-semibold text-[#D85E00] transition-all duration-200 hover:-translate-y-0.5 hover:bg-[#FFD4A8] disabled:opacity-60"
              >
                {cvCopied ? (
                  <Check className="h-3.5 w-3.5" />
                ) : (
                  <ClipboardCopy className="h-3.5 w-3.5" />
                )}
                {jobCopy.cvCopy}
              </Button>
            </div>
          </div>
          {missingMust.length ? (
            <div className="flex flex-wrap items-center gap-2 text-xs text-[#B54708] dark:text-[#FFB26B]">
              <span className="font-semibold text-[#D85E00] dark:text-[#FFB26B]">
                {jobCopy.cvMissingLabel}:
              </span>
              {missingMust.map((item, idx) => (
                <span
                  key={`${item}-${idx}`}
                  className="rounded-full bg-rose-100 px-3 py-1 text-[11px] font-semibold text-rose-700 shadow-sm dark:bg-rose-500/20 dark:text-rose-100"
                >
                  {item}
                </span>
              ))}
            </div>
          ) : null}
          <div className="rounded-3xl border border-[#FFE4C8] bg-white/90 p-4 shadow-inner dark:border-white/10 dark:bg-white/5">
            {cvLoading ? (
              <AnimatedLoader label={jobCopy.cvLoading} />
            ) : cvText.trim() ? (
              <div className="max-h-96 overflow-y-auto rounded-2xl border border-[#FFD7B3]/60 bg-white/85 p-4 text-xs leading-relaxed text-[#2F3A4A]/80 dark:border-white/10 dark:bg-white/5 dark:text-white/80">
                {highlightedCvNodes}
              </div>
            ) : (
              <div className="space-y-3">
                {cvError ? (
                  <div className="rounded-2xl border border-red-200 bg-red-50/70 px-3 py-2 text-sm text-red-700">
                    {cvError}
                  </div>
                ) : null}
                <div className="space-y-2">
                  <label
                    htmlFor="manual-cv-input"
                    className="block text-xs font-semibold uppercase tracking-[0.25em] text-[#B54708] dark:text-[#FFB26B]"
                  >
                    {jobCopy.cvManualTitle}
                  </label>
                  <textarea
                    id="manual-cv-input"
                    value={cvDraft}
                    onChange={(event) => setCvDraft(event.target.value)}
                    placeholder={jobCopy.cvManualPlaceholder}
                    className="h-48 w-full rounded-2xl border border-[#FFD7B3]/70 bg-white/90 p-3 text-xs leading-relaxed text-[#2F3A4A]/80 shadow-inner transition focus:border-[#FFB26B] focus:outline-none dark:border-white/10 dark:bg-white/10 dark:text-white/80"
                  />
                </div>
                <div className="flex justify-end">
                  <Button
                    onClick={handleCvManualApply}
                    disabled={!cvDraft.trim()}
                    className="inline-flex items-center gap-2 rounded-full border border-[#FFB26B]/60 bg-[#FFF2E8] px-4 py-2 text-xs font-semibold text-[#D85E00] transition-all duration-200 hover:-translate-y-0.5 hover:bg-[#FFD4A8] disabled:opacity-60"
                  >
                    <FileText className="h-3.5 w-3.5" />
                    {jobCopy.cvManualButton}
                  </Button>
                </div>
              </div>
            )}
          </div>
        </div>
      </motion.section>
      <motion.section
        className="grid gap-6 rounded-3xl border border-[#FFD7B3]/70 bg-gradient-to-br from-white via-white/95 to-[#FFF5EC] p-6 shadow-[0_30px_100px_-45px_rgba(255,122,0,0.55)] dark:from-[#271c18] dark:via-[#271c18]/95 dark:to-[#1b1411] dark:border-white/10 lg:grid-cols-2"
        {...motionCardProps}
      >
        <div className="rounded-3xl border border-[#FFE4C8] bg-white/85 p-5 shadow-inner dark:border-white/10 dark:bg-white/5">
          <div className="flex items-center justify-between gap-2">
            <div className="flex items-center gap-2 text-sm font-semibold text-[#D85E00] dark:text-white">
              <Trophy className="h-4 w-4" /> {jobCopy.relatedTitle}
            </div>
          </div>
          <div className="mt-3 space-y-3 text-xs text-[#2F3A4A]/70 dark:text-white/70">
            {relatedLoading ? (
              <AnimatedLoader label={tt("analysisPage.loading")} />
            ) : relatedError ? (
              <div className="rounded-2xl border border-red-200 bg-red-50/70 px-3 py-2 text-red-700">
                {relatedError}
              </div>
            ) : relatedList.length ? (
              relatedList.map((item) => (
                <div
                  key={item.id}
                  className="flex items-center justify-between gap-3 rounded-2xl bg-[#FFF2E8] px-3 py-2 text-[#B54708] shadow-sm dark:bg-white/10 dark:text-[#FFB26B]"
                >
                  <div className="space-y-1">
                    <div className="font-semibold">
                      {item.cv?.name || item.cvId.slice(0, 8)}
                    </div>
                    <div className="text-[11px] text-[#B54708]/80 dark:text-[#FFB26B]/80">
                      {formatDate(item.createdAt, lang)}
                    </div>
                  </div>
                  <div className="text-right text-xs">
                    <div className="font-semibold">
                      {(item.score ?? 0).toFixed(1)} / 10
                    </div>
                    <div>{toPercent(item.metrics?.mustPercent)}</div>
                  </div>
                </div>
              ))
            ) : (
              <div className="rounded-2xl border border-dashed border-[#FFD7B3] px-3 py-8 text-center text-[#2F3A4A]/60 dark:border-white/10 dark:text-white/60">
                {jobCopy.relatedEmpty}
              </div>
            )}
          </div>
        </div>

        <div className="rounded-3xl border border-[#FFE4C8] bg-white/85 p-5 shadow-inner dark:border-white/10 dark:bg-white/5">
          <div className="flex items-center justify-between gap-2">
            <div className="flex items-center gap-2 text-sm font-semibold text-[#D85E00] dark:text-white">
              <Wand2 className="h-4 w-4" /> {jobCopy.coachTitle}
            </div>
            <div className="flex items-center gap-2">
              <Button
                onClick={handleCoach}
                disabled={coachLoading || !data?.cvId}
                className="inline-flex items-center gap-2 rounded-full border border-transparent bg-[#FF7A00] px-4 py-2 text-xs font-semibold text-white shadow-lg transition-all duration-200 hover:-translate-y-0.5 hover:bg-[#FF8E26] disabled:opacity-60"
              >
                <Sparkles className="h-3.5 w-3.5" />
                {coachLoading
                  ? jobCopy.coachLoading
                  : coach
                    ? jobCopy.coachRegenerate
                    : jobCopy.coachButton}
              </Button>
              <Button
                onClick={handleCoachCopy}
                disabled={!coach || !coach.summary}
                className="inline-flex items-center gap-2 rounded-full border border-[#FFB26B]/60 bg-[#FFF2E8] px-4 py-2 text-xs font-semibold text-[#D85E00] transition-all duration-200 hover:-translate-y-0.5 hover:bg-[#FFD4A8] disabled:opacity-60"
              >
                {coachCopied ? (
                  <Check className="h-3.5 w-3.5" />
                ) : (
                  <ClipboardCopy className="h-3.5 w-3.5" />
                )}
                {jobCopy.coachCopy}
              </Button>
            </div>
          </div>
          <div className="mt-3 text-xs text-[#2F3A4A]/70 dark:text-white/70">
            {coachLoading ? (
              <AnimatedLoader label={jobCopy.coachLoading} />
            ) : coachError ? (
              <div className="rounded-2xl border border-red-200 bg-red-50/70 px-3 py-2 text-red-700">
                {coachError}
              </div>
            ) : coach ? (
              <div className="space-y-3">
                {coach.summary ? (
                  <motion.div
                    variants={bubbleVariants}
                    initial="initial"
                    animate="animate"
                    transition={{ duration: 0.25 }}
                    className="rounded-2xl bg-[#FFF2E8] px-4 py-3 text-[#B54708] shadow-sm dark:bg-white/10 dark:text-[#FFB26B]"
                  >
                    {coach.summary}
                  </motion.div>
                ) : null}
                {coach.suggestions.length ? (
                  <ul className="space-y-2">
                    {coach.suggestions.map((item, idx) => (
                      <motion.li
                        key={`${item}-${idx}`}
                        variants={bubbleVariants}
                        initial="initial"
                        animate="animate"
                        transition={{ duration: 0.25, delay: idx * 0.04 }}
                        className="rounded-2xl border border-[#FFD7B3]/70 bg-white/90 px-4 py-3 text-[#B54708] shadow-sm dark:border-white/10 dark:bg-white/5 dark:text-[#FFB26B]"
                      >
                        • {item}
                      </motion.li>
                    ))}
                  </ul>
                ) : null}
              </div>
            ) : (
              <div className="rounded-2xl border border-dashed border-[#FFD7B3] px-3 py-8 text-center text-[#2F3A4A]/60 dark:border-white/10 dark:text-white/60">
                {jobCopy.coachEmpty}
              </div>
            )}
          </div>
        </div>
      </motion.section>
    </div>
  );
}<|MERGE_RESOLUTION|>--- conflicted
+++ resolved
@@ -226,8 +226,6 @@
   hasMeaningfulSnippet: boolean;
 };
 
-<<<<<<< HEAD
-=======
 const confidenceBadgeClassMap: Record<RequirementConfidence, string> = {
   strong:
     "bg-emerald-100 text-emerald-800 dark:bg-emerald-500/20 dark:text-emerald-100",
@@ -237,7 +235,6 @@
     "bg-rose-100 text-rose-700 dark:bg-rose-500/20 dark:text-rose-100",
 };
 
->>>>>>> b965db4b
 /* --------------------------------- page -------------------------------- */
 
 export default function ResultDetail() {
@@ -339,11 +336,6 @@
     () =>
       lang === "ar"
         ? {
-<<<<<<< HEAD
-            noEvidence: "لم نعثر على دليل موثوق داخل السيرة الذاتية.",
-          }
-        : {
-=======
             confidenceLabel: "درجة الملاءمة",
             strong: "تطابق قوي",
             partial: "تطابق جزئي",
@@ -355,7 +347,6 @@
             strong: "Strong alignment",
             partial: "Partial alignment",
             weak: "No reliable evidence",
->>>>>>> b965db4b
             noEvidence: "No reliable evidence was found in the CV.",
           },
     [lang]
@@ -1270,8 +1261,6 @@
                             {requirementCopy.noEvidence}
                           </div>
                         )}
-<<<<<<< HEAD
-=======
                         <div className="flex flex-wrap items-center gap-2 text-[11px] font-semibold text-[#B54708] dark:text-[#FFB26B]">
                           <span>{requirementCopy.confidenceLabel}</span>
                           <span
@@ -1280,7 +1269,6 @@
                             {requirementCopy[item.confidence]}
                           </span>
                         </div>
->>>>>>> b965db4b
                       </div>
                       <div className="flex flex-col items-end gap-1 text-xs">
                         <span className="rounded-full bg-[#FFF2E8] px-3 py-1 font-semibold text-[#B54708] shadow-sm dark:bg-white/10 dark:text-[#FFB26B]">

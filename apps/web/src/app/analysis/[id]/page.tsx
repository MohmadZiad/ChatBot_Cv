// apps/web/src/app/analysis/[id]/page.tsx
"use client";

import {
  useCallback,
  useEffect,
  useMemo,
  useState,
} from "react";
import { useParams } from "next/navigation";
import { AnimatePresence, motion } from "framer-motion";
import {
  Activity,
  AlertTriangle,
  ArrowUpRight,
  Check,
  ClipboardCopy,
  Loader2,
  Sparkles,
  Target,
  Trophy,
  Wand2,
} from "lucide-react";

import ScoreGauge from "@/components/ui/ScoreGauge";
import {
  analysesApi,
  type Analysis,
  type AnalysisMetrics,
} from "@/services/api/analyses";
import { jobsApi, type Job } from "@/services/api/jobs";
import {
  assistantApi,
  type ExtractedJobFields,
  type ExperienceExtract,
} from "@/services/api/assistant";
import { Button } from "@/components/ui/Button";
import { t } from "@/lib/i18n";
import { useLang } from "@/lib/use-lang";

const clampText = (value: string, max = 220) => {
  if (!value) return "";
  return value.length > max ? `${value.slice(0, max)}…` : value;
};

const parseBulletLines = (text: string): string[] =>
  text
    .split(/\r?\n/)
    .map((line) => line.replace(/^[\s•\-–\d.]+/, "").trim())
    .filter(Boolean)
    .slice(0, 8);

const LANGUAGE_HINTS: Array<{ label: string; patterns: RegExp[] }> = [
  {
    label: "العربية",
    patterns: [/\bArabic\b/i, /\bArabic language\b/i, /\bالعربية\b/, /\bعربي\b/],
  },
  {
    label: "الإنجليزية",
    patterns: [/\bEnglish\b/i, /\bالإنجليزية\b/, /\bانجليزي\b/],
  },
  {
    label: "الفرنسية",
    patterns: [/\bFrench\b/i, /\bالفرنسية\b/, /\bفرنسي\b/],
  },
  {
    label: "الألمانية",
    patterns: [/\bGerman\b/i, /\bالألمانية\b/, /\bألماني\b/],
  },
  {
    label: "الإسبانية",
    patterns: [/\bSpanish\b/i, /\bالإسبانية\b/, /\bإسباني\b/],
  },
];

const detectLanguages = (text: string | null | undefined): string[] => {
  if (!text) return [];
  const normalized = text
    .replace(/[\u064B-\u065F]/g, "")
    .replace(/\s+/g, " ")
    .trim();
  if (!normalized) return [];
  const results = new Set<string>();
  for (const hint of LANGUAGE_HINTS) {
    if (hint.patterns.some((re) => re.test(normalized))) {
      results.add(hint.label);
    }
  }
  return Array.from(results);
};

const riskCopy: Record<string, { ar: string; en: string }> = {
  must_threshold: {
    ar: "متطلبات الـmust أقل من الحد المطلوب.",
    en: "Must-have requirements are below the acceptance threshold.",
  },
  low_total: {
    ar: "النتيجة الإجمالية منخفضة مقارنة ببقية المتطلبات.",
    en: "Overall score is low compared to expectations.",
  },
  no_requirements: {
    ar: "لا توجد متطلبات كافية لتحليلها.",
    en: "No requirements were provided to analyse.",
  },
  no_text: {
    ar: "لم يتم استخراج نص من السيرة الذاتية المرفوعة.",
    en: "No text could be extracted from the uploaded CV.",
  },
};

const toPercent = (value: number | null | undefined) => {
  const safe = Number.isFinite(value ?? NaN) ? Number(value) : 0;
  return `${Math.max(0, Math.min(100, safe)).toFixed(1)}%`;
};

const toScore10 = (value: number | null | undefined) => {
  const raw = Number(value ?? 0);
  if (!Number.isFinite(raw)) return 0;
  return raw > 10 ? raw / 10 : raw;
};

const formatScore10 = (value: number | null | undefined) => toScore10(value).toFixed(2);

const formatDate = (value: string | null | undefined, lang: string) => {
  if (!value) return null;
  const date = new Date(value);
  if (Number.isNaN(date.getTime())) return null;
  try {
    return new Intl.DateTimeFormat(lang === "ar" ? "ar" : "en", {
      dateStyle: "medium",
      timeStyle: "short",
    }).format(date);
  } catch {
    return date.toISOString();
  }
};

const motionCardProps = {
  initial: { opacity: 0, y: 16 },
  animate: { opacity: 1, y: 0 },
  transition: { duration: 0.35, ease: "easeOut" },
};

const getErrorMessage = (err: unknown, fallback: string) => {
  if (err instanceof Error && err.message) return err.message;
  if (typeof err === "string" && err.trim().length) return err;
  if (typeof err === "object" && err && "message" in err) {
    const value = (err as { message?: unknown }).message;
    if (typeof value === "string" && value.trim().length) return value;
  }
  return fallback;
};

const AnimatedLoader = ({ label }: { label: string }) => (
  <div className="flex items-center gap-2 text-xs text-[#2F3A4A]/70 dark:text-white/70">
    <span className="flex items-center gap-1">
      <span className="inline-flex gap-1">
        {[0, 1, 2].map((idx) => (
          <motion.span
            key={idx}
            className="block h-1.5 w-1.5 rounded-full bg-[#FF7A00] dark:bg-[#FFB26B]"
            animate={{ opacity: [0.3, 1, 0.3], y: [-1, 1, -1] }}
            transition={{ duration: 1.2, repeat: Infinity, delay: idx * 0.2 }}
          />
        ))}
      </span>
      <Loader2 className="h-3 w-3 animate-spin text-[#FF7A00] dark:text-[#FFB26B]" />
    </span>
    {label}
  </div>
);

const bubbleVariants = {
  initial: { opacity: 0, y: 14, scale: 0.96 },
  animate: { opacity: 1, y: 0, scale: 1 },
  exit: { opacity: 0, y: -6, scale: 0.98 },
};

export default function ResultDetail() {
  const params = useParams<{ id: string }>();
  const lang = useLang();
  const tt = useMemo(() => (key: string) => t(lang, key), [lang]);
  const jobCopy = useMemo(
    () =>
      lang === "ar"
        ? {
            heading: "تفاصيل الوظيفة",
            summaryFallback: "لا يوجد ملخص مختصر للوصف.",
            level: "المستوى",
            experience: "الخبرة المطلوبة",
            contract: "نوع العقد",
            location: "الموقع",
            languages: "اللغات المطلوبة",
            languagesLoading: "جارٍ تحليل اللغات...",
            languagesFallback: "لم تُذكر لغات صريحة في الوصف.",
            aiTitle: "ملخص سريع بالذكاء الاصطناعي",
            aiButton: "ولّد النقاط",
            aiLoading: "جارٍ التوليد...",
            aiEmpty: "اضغط الزر لتوليد ثلاث نقاط مختصرة عن الدور.",
            jobLoading: "جارٍ تحميل تفاصيل الوظيفة...",
            jobError: "تعذّر تحميل تفاصيل الوظيفة.",
            aiErrorPrefix: "تعذّر التوليد: ",
          }
        : {
            heading: "Job overview",
            summaryFallback: "No short summary was extracted.",
            level: "Level",
            experience: "Required experience",
            contract: "Contract",
            location: "Location",
            languages: "Languages",
            languagesLoading: "Detecting languages...",
            languagesFallback: "No explicit languages were mentioned in the brief.",
            aiTitle: "AI quick highlights",
            aiButton: "Generate highlights",
            aiLoading: "Generating...",
            aiEmpty: "Click the button to generate three bullet highlights.",
            jobLoading: "Loading job details...",
            jobError: "Failed to load job details.",
            aiErrorPrefix: "Could not generate: ",
          },
    [lang]
  );

  const jobCopy = useMemo(
    () =>
      lang === "ar"
        ? {
            heading: "تفاصيل الوظيفة",
            summaryFallback: "لا يوجد ملخص مختصر للوصف.",
            level: "المستوى",
            experience: "الخبرة المطلوبة",
            contract: "نوع العقد",
            location: "الموقع",
            languages: "اللغات المطلوبة",
            languagesLoading: "جارٍ تحليل اللغات...",
            languagesFallback: "لم تُذكر لغات صريحة في الوصف.",
            aiTitle: "ملخص سريع بالذكاء الاصطناعي",
            aiButton: "ولّد النقاط",
            aiRegenerate: "إعادة التوليد",
            aiCopy: "نسخ",
            aiLoading: "جارٍ التوليد...",
            aiEmpty: "اضغط الزر لتوليد ثلاث نقاط مختصرة عن الدور.",
            jobLoading: "جارٍ تحميل تفاصيل الوظيفة...",
            jobError: "تعذّر تحميل تفاصيل الوظيفة.",
            aiErrorPrefix: "تعذّر التوليد: ",
            coachTitle: "مساعد التحسين",
            coachButton: "حلّل السيرة",
            coachRegenerate: "تحليل جديد",
            coachCopy: "انسخ",
            coachEmpty: "اضغط للحصول على تحسينات ذكية بناءً على هذه السيرة.",
            coachLoading: "نحلّل السيرة...",
            coachError: "تعذّر توليد التحسينات.",
            relatedTitle: "مقارنة التحليلات",
            relatedEmpty: "لم يتم تشغيل تحليلات أخرى لهذه الوظيفة بعد.",
          }
        : {
            heading: "Job overview",
            summaryFallback: "No short summary was extracted.",
            level: "Level",
            experience: "Required experience",
            contract: "Contract",
            location: "Location",
            languages: "Languages",
            languagesLoading: "Detecting languages...",
            languagesFallback: "No explicit languages were mentioned in the brief.",
            aiTitle: "AI quick highlights",
            aiButton: "Generate",
            aiRegenerate: "Regenerate",
            aiCopy: "Copy",
            aiLoading: "Generating...",
            aiEmpty: "Tap the button to receive three laser-focused bullets.",
            jobLoading: "Loading job details...",
            jobError: "Failed to load job details.",
            aiErrorPrefix: "Could not generate: ",
            coachTitle: "AI coach",
            coachButton: "Analyse CV",
            coachRegenerate: "Regenerate",
            coachCopy: "Copy",
            coachEmpty: "Launch the coach to receive actionable improvements for this CV.",
            coachLoading: "Thinking through the CV...",
            coachError: "Could not fetch improvement tips.",
            relatedTitle: "Comparison",
            relatedEmpty: "No other analyses exist for this job yet.",
          },
    [lang],
  );

  const jobCopy = useMemo(
    () =>
      lang === "ar"
        ? {
            heading: "تفاصيل الوظيفة",
            summaryFallback: "لا يوجد ملخص مختصر للوصف.",
            level: "المستوى",
            experience: "الخبرة المطلوبة",
            contract: "نوع العقد",
            location: "الموقع",
            languages: "اللغات المطلوبة",
            languagesLoading: "جارٍ تحليل اللغات...",
            languagesFallback: "لم تُذكر لغات صريحة في الوصف.",
            aiTitle: "ملخص سريع بالذكاء الاصطناعي",
            aiButton: "ولّد النقاط",
            aiRegenerate: "إعادة التوليد",
            aiCopy: "نسخ",
            aiLoading: "جارٍ التوليد...",
            aiEmpty: "اضغط الزر لتوليد ثلاث نقاط مختصرة عن الدور.",
            jobLoading: "جارٍ تحميل تفاصيل الوظيفة...",
            jobError: "تعذّر تحميل تفاصيل الوظيفة.",
            aiErrorPrefix: "تعذّر التوليد: ",
            coachTitle: "مساعد التحسين",
            coachButton: "حلّل السيرة",
            coachRegenerate: "تحليل جديد",
            coachCopy: "انسخ",
            coachEmpty: "اضغط للحصول على تحسينات ذكية بناءً على هذه السيرة.",
            coachLoading: "نحلّل السيرة...",
            coachError: "تعذّر توليد التحسينات.",
            relatedTitle: "مقارنة التحليلات",
            relatedEmpty: "لم يتم تشغيل تحليلات أخرى لهذه الوظيفة بعد.",
          }
        : {
            heading: "Job overview",
            summaryFallback: "No short summary was extracted.",
            level: "Level",
            experience: "Required experience",
            contract: "Contract",
            location: "Location",
            languages: "Languages",
            languagesLoading: "Detecting languages...",
            languagesFallback: "No explicit languages were mentioned in the brief.",
            aiTitle: "AI quick highlights",
            aiButton: "Generate",
            aiRegenerate: "Regenerate",
            aiCopy: "Copy",
            aiLoading: "Generating...",
            aiEmpty: "Tap the button to receive three laser-focused bullets.",
            jobLoading: "Loading job details...",
            jobError: "Failed to load job details.",
            aiErrorPrefix: "Could not generate: ",
            coachTitle: "AI coach",
            coachButton: "Analyse CV",
            coachRegenerate: "Regenerate",
            coachCopy: "Copy",
            coachEmpty: "Launch the coach to receive actionable improvements for this CV.",
            coachLoading: "Thinking through the CV...",
            coachError: "Could not fetch improvement tips.",
            relatedTitle: "Comparison",
            relatedEmpty: "No other analyses exist for this job yet.",
          },
    [lang],
  );

  const [data, setData] = useState<Analysis | null>(null);
  const [loading, setLoading] = useState(true);
  const [error, setError] = useState<string | null>(null);
  const [job, setJob] = useState<Job | null>(null);
  const [jobLoading, setJobLoading] = useState(false);
  const [jobError, setJobError] = useState<string | null>(null);
  const [jobFields, setJobFields] = useState<ExtractedJobFields | null>(null);
  const [jobFieldsLoading, setJobFieldsLoading] = useState(false);
  const [jobFieldsError, setJobFieldsError] = useState<string | null>(null);
  const [aiLanguages, setAiLanguages] = useState<string[]>([]);
  const [aiLanguagesLoading, setAiLanguagesLoading] = useState(false);
  const [aiLanguagesError, setAiLanguagesError] = useState<string | null>(null);
  const [aiExperience, setAiExperience] = useState<ExperienceExtract | null>(null);
  const [aiExperienceLoading, setAiExperienceLoading] = useState(false);
  const [aiExperienceError, setAiExperienceError] = useState<string | null>(null);
  const [quickSummary, setQuickSummary] = useState<string[]>([]);
  const [quickError, setQuickError] = useState<string | null>(null);
  const [quickLoading, setQuickLoading] = useState(false);

  const fallbackLanguages = useMemo(() => {
    const chunks = [job?.description ?? "", jobFields?.notes ?? ""].filter(Boolean);
    if (!chunks.length) return [] as string[];
    return detectLanguages(chunks.join("\n"));
  }, [job?.description, jobFields?.notes]);

  const displayLanguages = useMemo(() => {
    const sourceMap = new Map<string, string>();
    (jobFields?.languages ?? []).forEach((langItem) => {
      const label = (langItem || "").trim();
      if (!label) return;
      if (!sourceMap.has(label)) sourceMap.set(label, "structured");
    });
    aiLanguages.forEach((langItem) => {
      const label = (langItem || "").trim();
      if (!label) return;
      if (!sourceMap.has(label)) sourceMap.set(label, "assistant");
    });
    fallbackLanguages.forEach((langItem) => {
      const label = (langItem || "").trim();
      if (!label) return;
      if (!sourceMap.has(label)) sourceMap.set(label, "detected");
    });
    return Array.from(sourceMap.entries()).map(([label, source]) => ({
      label,
      source,
    }));
  }, [aiLanguages, fallbackLanguages, jobFields?.languages]);

  const languageSourceCopy = useMemo(
    () => ({
      structured: lang === "ar" ? "من الحقول" : "JD",
      assistant: lang === "ar" ? "ذكاء" : "AI",
      detected: lang === "ar" ? "مكتشف" : "Detected",
    }),
    [lang],
  );

  const [job, setJob] = useState<Job | null>(null);
  const [jobLoading, setJobLoading] = useState(false);
  const [jobError, setJobError] = useState<string | null>(null);
  const [jobFields, setJobFields] = useState<ExtractedJobFields | null>(null);
  const [jobFieldsLoading, setJobFieldsLoading] = useState(false);
  const [jobFieldsError, setJobFieldsError] = useState<string | null>(null);
  const [aiLanguages, setAiLanguages] = useState<string[]>([]);
  const [aiLanguagesLoading, setAiLanguagesLoading] = useState(false);
  const [aiLanguagesError, setAiLanguagesError] = useState<string | null>(null);
  const [aiExperience, setAiExperience] = useState<ExperienceExtract | null>(null);
  const [aiExperienceLoading, setAiExperienceLoading] = useState(false);
  const [aiExperienceError, setAiExperienceError] = useState<string | null>(null);
  const [quickSummary, setQuickSummary] = useState<string[]>([]);
  const [quickError, setQuickError] = useState<string | null>(null);
  const [quickLoading, setQuickLoading] = useState(false);
  const [quickCopied, setQuickCopied] = useState(false);

  const [relatedAnalyses, setRelatedAnalyses] = useState<Analysis[]>([]);
  const [relatedLoading, setRelatedLoading] = useState(false);
  const [relatedError, setRelatedError] = useState<string | null>(null);

  const [coach, setCoach] = useState<{ summary: string; suggestions: string[] } | null>(null);
  const [coachError, setCoachError] = useState<string | null>(null);
  const [coachLoading, setCoachLoading] = useState(false);
  const [coachCopied, setCoachCopied] = useState(false);

  const relatedList = useMemo(() => {
    if (!relatedAnalyses.length) return [];
    return relatedAnalyses
      .filter((item) => item.id && item.id !== (data?.id ?? ""))
      .sort(
        (a, b) => (Number(b.score ?? 0) || 0) - (Number(a.score ?? 0) || 0),
      )
      .slice(0, 4);
  }, [data?.id, relatedAnalyses]);

  const fallbackLanguages = useMemo(() => {
    const chunks = [job?.description ?? "", jobFields?.notes ?? ""].filter(Boolean);
    if (!chunks.length) return [] as string[];
    return detectLanguages(chunks.join("\n"));
  }, [job?.description, jobFields?.notes]);

  const displayLanguages = useMemo(() => {
    const sourceMap = new Map<string, { source: string }>();
    (jobFields?.languages ?? []).forEach((langItem) => {
      const label = (langItem || "").trim();
      if (!label) return;
      sourceMap.set(label, { source: "structured" });
    });
    aiLanguages.forEach((langItem) => {
      const label = (langItem || "").trim();
      if (!label) return;
      if (!sourceMap.has(label)) sourceMap.set(label, { source: "assistant" });
    });
    fallbackLanguages.forEach((langItem) => {
      const label = (langItem || "").trim();
      if (!label) return;
      if (!sourceMap.has(label)) sourceMap.set(label, { source: "detected" });
    });
    return Array.from(sourceMap.entries()).map(([label, payload]) => ({
      label,
      source: payload.source,
    }));
  }, [aiLanguages, fallbackLanguages, jobFields?.languages]);

  const languageSourceCopy = useMemo(
    () => ({
      structured: lang === "ar" ? "من الحقول" : "JD",
      assistant: lang === "ar" ? "ذكاء" : "AI",
      detected: lang === "ar" ? "مكتشف" : "Detected",
    }),
    [lang],
  );

  const [job, setJob] = useState<Job | null>(null);
  const [jobLoading, setJobLoading] = useState(false);
  const [jobError, setJobError] = useState<string | null>(null);
  const [jobFields, setJobFields] = useState<ExtractedJobFields | null>(null);
  const [jobFieldsLoading, setJobFieldsLoading] = useState(false);
  const [jobFieldsError, setJobFieldsError] = useState<string | null>(null);
  const [aiLanguages, setAiLanguages] = useState<string[]>([]);
  const [aiLanguagesLoading, setAiLanguagesLoading] = useState(false);
  const [aiLanguagesError, setAiLanguagesError] = useState<string | null>(null);
  const [aiExperience, setAiExperience] = useState<ExperienceExtract | null>(null);
  const [aiExperienceLoading, setAiExperienceLoading] = useState(false);
  const [aiExperienceError, setAiExperienceError] = useState<string | null>(null);
  const [quickSummary, setQuickSummary] = useState<string[]>([]);
  const [quickError, setQuickError] = useState<string | null>(null);
  const [quickLoading, setQuickLoading] = useState(false);
  const [quickCopied, setQuickCopied] = useState(false);

  const [relatedAnalyses, setRelatedAnalyses] = useState<Analysis[]>([]);
  const [relatedLoading, setRelatedLoading] = useState(false);
  const [relatedError, setRelatedError] = useState<string | null>(null);

  const [coach, setCoach] = useState<{ summary: string; suggestions: string[] } | null>(null);
  const [coachError, setCoachError] = useState<string | null>(null);
  const [coachLoading, setCoachLoading] = useState(false);
  const [coachCopied, setCoachCopied] = useState(false);

  const relatedList = useMemo(() => {
    if (!relatedAnalyses.length) return [];
    return relatedAnalyses
      .filter((item) => item.id && item.id !== (data?.id ?? ""))
      .sort(
        (a, b) => (Number(b.score ?? 0) || 0) - (Number(a.score ?? 0) || 0),
      )
      .slice(0, 4);
  }, [data?.id, relatedAnalyses]);

  const fallbackLanguages = useMemo(() => {
    const chunks = [job?.description ?? "", jobFields?.notes ?? ""].filter(Boolean);
    if (!chunks.length) return [] as string[];
    return detectLanguages(chunks.join("\n"));
  }, [job?.description, jobFields?.notes]);

  const displayLanguages = useMemo(() => {
    const sourceMap = new Map<string, { source: string }>();
    (jobFields?.languages ?? []).forEach((langItem) => {
      const label = (langItem || "").trim();
      if (!label) return;
      sourceMap.set(label, { source: "structured" });
    });
    aiLanguages.forEach((langItem) => {
      const label = (langItem || "").trim();
      if (!label) return;
      if (!sourceMap.has(label)) sourceMap.set(label, { source: "assistant" });
    });
    fallbackLanguages.forEach((langItem) => {
      const label = (langItem || "").trim();
      if (!label) return;
      if (!sourceMap.has(label)) sourceMap.set(label, { source: "detected" });
    });
    return Array.from(sourceMap.entries()).map(([label, payload]) => ({
      label,
      source: payload.source,
    }));
  }, [aiLanguages, fallbackLanguages, jobFields?.languages]);

  const languageSourceCopy = useMemo(
    () => ({
      structured: lang === "ar" ? "من الحقول" : "JD",
      assistant: lang === "ar" ? "ذكاء" : "AI",
      detected: lang === "ar" ? "مكتشف" : "Detected",
    }),
    [lang],
  );

  useEffect(() => {
    if (!params?.id) return;
    setLoading(true);
    setError(null);
    analysesApi
      .get(params.id)
      .then((res) => setData(res))
      .catch((err: unknown) => {
        setError(getErrorMessage(err, "Failed to load analysis"));
        setData(null);
      })
      .finally(() => setLoading(false));
  }, [params?.id]);

  useEffect(() => {
    if (!data?.jobId) return;
    let alive = true;
    setJob(null);
    setJobError(null);
    setJobFields(null);
    setQuickSummary([]);
    setQuickError(null);
    setJobLoading(true);
    jobsApi
      .get(data.jobId)
      .then((res) => {
        if (!alive) return;
        setJob(res);
      })
      .catch((err: unknown) => {
        if (!alive) return;
        setJobError(getErrorMessage(err, "failed to load job"));
      })
      .finally(() => {
        if (alive) setJobLoading(false);
      });
    return () => {
      alive = false;
    };
  }, [data?.jobId]);

  useEffect(() => {
    if (!job?.description?.trim()) {
      setJobFields(null);
      setQuickSummary([]);
      setAiLanguages([]);
      setAiExperience(null);
      return;
    }
    let alive = true;
    setJobFieldsLoading(true);
    setJobFieldsError(null);
    assistantApi
      .extractFields(job.description)
      .then((res) => {
        if (!alive) return;
        setJobFields(res);
      })
      .catch((err: unknown) => {
        if (!alive) return;
        setJobFieldsError(getErrorMessage(err, "failed to analyse job"));
        setJobFields(null);
      })
      .finally(() => {
        if (alive) setJobFieldsLoading(false);
      });
    return () => {
      alive = false;
    };
  }, [job?.id, job?.description]);

  useEffect(() => {
    if (!job?.description?.trim()) return;
    if (jobFieldsLoading) return;
    if (jobFields?.languages?.length) return;
    let alive = true;
    setAiLanguagesLoading(true);
    setAiLanguagesError(null);
    assistantApi
      .languages(job.description)
      .then((res) => {
        if (!alive) return;
        setAiLanguages(Array.isArray(res.languages) ? res.languages : []);
      })
      .catch((err: unknown) => {
        if (!alive) return;
        setAiLanguagesError(
          getErrorMessage(err, "failed to detect languages"),
        );
        setAiLanguages([]);
      })
      .finally(() => {
        if (alive) setAiLanguagesLoading(false);
      });
    return () => {
      alive = false;
    };
  }, [job?.description, jobFields?.languages?.length, jobFieldsLoading]);

  useEffect(() => {
    if (!job?.description?.trim()) return;
    if (jobFieldsLoading) return;
    if (jobFields?.required_experience_years?.trim()) return;
    let alive = true;
    setAiExperienceLoading(true);
    setAiExperienceError(null);
    assistantApi
      .experience(job.description)
      .then((res) => {
        if (!alive) return;
        setAiExperience(res);
      })
      .catch((err: unknown) => {
        if (!alive) return;
        setAiExperienceError(
          getErrorMessage(err, "failed to extract experience"),
        );
        setAiExperience(null);
      })
      .finally(() => {
        if (alive) setAiExperienceLoading(false);
      });
    return () => {
      alive = false;
    };
  }, [job?.description, jobFields?.required_experience_years, jobFieldsLoading]);

  useEffect(() => {
    if (!data?.jobId) return;
    let alive = true;
    setRelatedLoading(true);
    setRelatedError(null);
    analysesApi
      .byJob(data.jobId)
      .then((res) => {
        if (!alive) return;
        setRelatedAnalyses(res);
      })
      .catch((err: unknown) => {
        if (!alive) return;
        setRelatedError(
          getErrorMessage(err, "failed to load related analyses"),
        );
        setRelatedAnalyses([]);
      })
      .finally(() => {
        if (alive) setRelatedLoading(false);
      });
    return () => {
      alive = false;
    };
  }, [data?.jobId]);

  const handleQuickSummary = useCallback(async () => {
    if (!job?.description?.trim()) return;
    setQuickLoading(true);
    setQuickError(null);
    try {
      const res = await assistantApi.quickSuggestions("ملخص", job.description);
      setQuickSummary(parseBulletLines(res.output));
    } catch (err: unknown) {
      setQuickError(getErrorMessage(err, "failed to generate"));
      setQuickSummary([]);
    } finally {
      setQuickLoading(false);
    }
  }, [job?.description]);

  const handleQuickCopy = useCallback(() => {
    if (!quickSummary.length) return;
    const text = quickSummary.join("\n");
    if (typeof navigator !== "undefined" && navigator.clipboard) {
      navigator.clipboard.writeText(text).then(() => {
        setQuickCopied(true);
        window.setTimeout(() => setQuickCopied(false), 1600);
      });
    }
  }, [quickSummary]);

  const handleCoach = useCallback(async () => {
    if (!data?.jobId || !data?.cvId) return;
    setCoachLoading(true);
    setCoachError(null);
    try {
      const res = await analysesApi.improve({
        jobId: data.jobId,
        cvId: data.cvId,
        lang: lang === "en" ? "en" : "ar",
      });
      setCoach({ summary: res.summary, suggestions: res.suggestions });
    } catch (err: unknown) {
      setCoachError(getErrorMessage(err, jobCopy.coachError));
      setCoach(null);
    } finally {
      setCoachLoading(false);
    }
  }, [data?.cvId, data?.jobId, jobCopy.coachError, lang]);

  const handleCoachCopy = useCallback(() => {
    if (!coach) return;
    const parts = [coach.summary, ...coach.suggestions];
    const text = parts.filter(Boolean).join("\n• ");
    if (!text.trim()) return;
    if (typeof navigator !== "undefined" && navigator.clipboard) {
      navigator.clipboard.writeText(text).then(() => {
        setCoachCopied(true);
        window.setTimeout(() => setCoachCopied(false), 1600);
      });
    }
  }, [coach]);

  if (loading) {
    return (
      <div className="mx-auto flex max-w-4xl items-center justify-center py-16 text-sm text-[#2F3A4A]/70 dark:text-white/70">
        <Loader2 className="me-2 h-4 w-4 animate-spin" /> {tt("analysisPage.loading")}
      </div>
    );
  }

  if (error) {
    return (
      <div className="mx-auto max-w-4xl rounded-3xl border border-red-200 bg-red-50/70 p-6 text-sm text-red-700">
        {error}
      </div>
    );
  }

  if (!data) {
    return (
      <div className="mx-auto max-w-4xl rounded-3xl border border-[var(--color-border)] bg-[var(--surface)]/90 p-8 text-center text-sm text-[var(--color-text-muted)]">
        {tt("analysisPage.notFound")}
      </div>
    );
  }

  const metrics: AnalysisMetrics | null = data.metrics ?? null;
  const gaps = data.gaps ?? null;
  const missingMust =
    metrics?.missingMust?.length
      ? metrics.missingMust
      : gaps?.mustHaveMissing ?? [];
  const improvement =
    metrics?.improvement?.length
      ? metrics.improvement
      : gaps?.improve ?? [];
  const strengths = metrics?.topStrengths ?? [];
  const risks = metrics?.riskFlags ?? [];
  const evidence = data.evidence?.slice(0, 4) ?? [];
  const generatedAt = formatDate(metrics?.generatedAt ?? data.updatedAt, lang);
  const scoreRaw = data.score ?? metrics?.weightedScore ?? 0;
  const scoreValue = toScore10(scoreRaw);
  const scoreLabel = formatScore10(scoreRaw);
  const combinedExperience =
    jobFields?.required_experience_years?.trim() ||
    aiExperience?.required_experience_years?.trim() ||
    "";
  const experienceDetail =
    jobFields?.notes?.trim() || aiExperience?.experience_detail?.trim() || "";
  const languagesLoading =
    jobFieldsLoading ||
    (!jobFields?.languages?.length && aiLanguagesLoading);
  const languagesError =
    jobFields?.languages?.length
      ? null
      : jobFieldsError || aiLanguagesError;
  const experienceLoading =
    jobFieldsLoading ||
    (!jobFields?.required_experience_years?.trim() && aiExperienceLoading);
<<<<<<< HEAD
  const experienceStatusError =
=======
  const experienceError =
>>>>>>> b4b56acd
    jobFields?.required_experience_years?.trim()
      ? null
      : jobFieldsError || aiExperienceError;
  const experienceLoadingLabel =
    lang === "ar" ? "جارٍ استخراج الخبرة..." : "Extracting experience...";

  return (
    <div className="mx-auto max-w-6xl space-y-10 py-8">
      <header className="flex flex-col gap-2 border-b border-[#ffdcc2]/70 pb-6 sm:flex-row sm:items-end sm:justify-between">
        <div className="space-y-2">
          <h1 className="text-3xl font-semibold text-[#D85E00]">
            {tt("analysisPage.title")}
          </h1>
          <p className="max-w-2xl text-sm text-[#2F3A4A]/70 dark:text-white/70">
            {tt("analysisPage.subtitle")}
          </p>
        </div>
        <div className="flex flex-wrap items-center gap-2 text-xs text-[#2F3A4A]/60 dark:text-white/60">
          <span className="rounded-full border border-[#FFB26B]/50 px-3 py-1">
            ID • {params?.id?.slice(0, 12) ?? data.id}
          </span>
          {generatedAt ? (
            <span className="inline-flex items-center gap-1 rounded-full border border-[#FFB26B]/50 px-3 py-1">
              <Sparkles className="h-3.5 w-3.5" /> {generatedAt}
            </span>
          ) : null}
        </div>
      </header>

      {jobLoading ? (
        <motion.section
          className="rounded-3xl border border-[#FFE4C8] bg-white/80 p-6 shadow-sm dark:border-white/10 dark:bg-white/5"
          {...motionCardProps}
        >
          <AnimatedLoader label={jobCopy.jobLoading} />
        </motion.section>
      ) : jobError ? (
        <motion.section
          className="rounded-3xl border border-red-200 bg-red-50/80 p-6 text-sm text-red-700"
          {...motionCardProps}
        >
          {jobError}
        </motion.section>
      ) : job ? (
        <motion.section
          className="grid gap-6 rounded-3xl border border-[#FFE4C8] bg-gradient-to-br from-white via-white/95 to-[#FFF1E3] p-6 shadow-[0_20px_60px_-35px_rgba(255,122,0,0.45)] dark:from-[#2A1F1C] dark:via-[#2A1F1C]/95 dark:to-[#1A1513] dark:border-white/10"
          {...motionCardProps}
        >
          <div className="flex flex-wrap items-start justify-between gap-4">
            <div className="space-y-2">
              <div className="text-xs font-semibold uppercase tracking-[0.3em] text-[#B54708] dark:text-[#FFB26B]">
                {jobCopy.heading}
              </div>
              <h2 className="text-2xl font-semibold text-[#D85E00] dark:text-white">
                {jobFields?.title?.trim() || job.title}
              </h2>
              <p className="max-w-3xl text-sm text-[#2F3A4A]/70 dark:text-white/70">
                {clampText(jobFields?.summary || job.description, 320) ||
                  jobCopy.summaryFallback}
              </p>
            </div>
            <div className="flex flex-col gap-2 text-xs text-[#2F3A4A]/60 dark:text-white/60">
              <span className="inline-flex items-center gap-1 rounded-full bg-[#FFF2E8] px-3 py-1 font-semibold text-[#D85E00] shadow-sm dark:bg-white/10 dark:text-white/80">
                <Target className="h-3.5 w-3.5" /> {jobCopy.level}: {jobFields?.level || "—"}
              </span>
              <span className="inline-flex items-center gap-1 rounded-full bg-[#FFF2E8] px-3 py-1 font-semibold text-[#D85E00] shadow-sm dark:bg-white/10 dark:text-white/80">
                <Activity className="h-3.5 w-3.5" /> {jobCopy.contract}: {(jobFields?.contract_types || []).join("، ") || "—"}
              </span>
              <span className="inline-flex items-center gap-1 rounded-full bg-[#FFF2E8] px-3 py-1 font-semibold text-[#D85E00] shadow-sm dark:bg-white/10 dark:text-white/80">
                <ArrowUpRight className="h-3.5 w-3.5" /> {jobCopy.location}: {jobFields?.location?.trim() || "—"}
              </span>
            </div>
          </div>

          <div className="grid gap-4 sm:grid-cols-2 lg:grid-cols-4">
            <div className="rounded-2xl border border-[#FFE4C8] bg-white/70 px-4 py-3 text-sm dark:border-white/10 dark:bg-white/5">
              <div className="text-[11px] uppercase tracking-[0.3em] text-[#2F3A4A]/60 dark:text-white/60">
                {jobCopy.experience}
              </div>
              {experienceLoading ? (
                <div className="mt-2">
                  <AnimatedLoader label={experienceLoadingLabel} />
                </div>
<<<<<<< HEAD
              ) : experienceStatusError ? (
                <div className="mt-2 text-xs text-red-600">{experienceStatusError}</div>
=======
              ) : experienceError ? (
                <div className="mt-2 text-xs text-red-600">{experienceError}</div>
>>>>>>> b4b56acd
              ) : (
                <div className="mt-1 space-y-1 text-[#D85E00] dark:text-white">
                  <div className="text-base font-semibold">
                    {combinedExperience || "—"}
                  </div>
                  {experienceDetail ? (
                    <div className="text-xs text-[#B54708] dark:text-[#FFB26B]">
                      {experienceDetail}
                    </div>
                  ) : null}
                </div>
              )}
            </div>

            <div className="rounded-2xl border border-[#FFE4C8] bg-white/70 px-4 py-3 text-sm dark:border-white/10 dark:bg-white/5">
              <div className="text-[11px] uppercase tracking-[0.3em] text-[#2F3A4A]/60 dark:text-white/60">
                {jobCopy.languages}
              </div>
              {languagesLoading ? (
                <div className="mt-2">
                  <AnimatedLoader label={jobCopy.languagesLoading} />
                </div>
              ) : languagesError ? (
                <div className="mt-2 text-xs text-red-600">{languagesError}</div>
              ) : displayLanguages.length ? (
                <div className="mt-2 flex flex-wrap gap-2 text-xs">
                  {displayLanguages.map(({ label, source }) => (
                    <span
                      key={`${label}-${source}`}
                      className="inline-flex items-center gap-1 rounded-full bg-[#FFF2E8] px-3 py-1 font-semibold text-[#D85E00] shadow-sm dark:bg-white/10 dark:text-white/80"
                    >
                      {label}
                      <span className="text-[10px] font-normal uppercase tracking-wide text-[#B54708]">
                        {languageSourceCopy[source as keyof typeof languageSourceCopy] ?? "AI"}
                      </span>
                    </span>
                  ))}
                </div>
              ) : (
                <div className="mt-2 text-xs text-[#2F3A4A]/60 dark:text-white/60">
                  {jobCopy.languagesFallback}
                </div>
              )}
            </div>

            <div className="rounded-2xl border border-[#FFE4C8] bg-white/70 px-4 py-3 text-sm dark:border-white/10 dark:bg-white/5">
              <div className="text-[11px] uppercase tracking-[0.3em] text-[#2F3A4A]/60 dark:text-white/60">
                Must-have
              </div>
              <div className="mt-2 flex flex-wrap gap-1 text-xs text-[#B54708] dark:text-[#FFB26B]">
                {(jobFields?.must_have?.length ?? 0) > 0 ? (
                  (jobFields?.must_have ?? []).slice(0, 6).map((item) => (
                    <span
                      key={item}
                      className="rounded-full bg-[#FFF2E8] px-3 py-1 font-semibold shadow-sm dark:bg-white/10"
                    >
                      {item}
                    </span>
                  ))
                ) : (
                  <span className="rounded-full border border-dashed border-[#FFD7B3] px-3 py-1 text-[#2F3A4A]/50 dark:border-white/10 dark:text-white/50">
                    —
                  </span>
                )}
              </div>
            </div>

            <div className="rounded-2xl border border-[#FFE4C8] bg-white/70 px-4 py-3 text-sm dark:border-white/10 dark:bg-white/5">
              <div className="text-[11px] uppercase tracking-[0.3em] text-[#2F3A4A]/60 dark:text-white/60">
                Nice-to-have
              </div>
              <div className="mt-2 flex flex-wrap gap-1 text-xs text-[#B54708] dark:text-[#FFB26B]">
                {(jobFields?.nice_to_have?.length ?? 0) > 0 ? (
                  (jobFields?.nice_to_have ?? []).slice(0, 6).map((item) => (
                    <span
                      key={item}
                      className="rounded-full bg-[#FFF2E8] px-3 py-1 font-semibold shadow-sm dark:bg-white/10"
                    >
                      {item}
                    </span>
                  ))
                ) : (
                  <span className="rounded-full border border-dashed border-[#FFD7B3] px-3 py-1 text-[#2F3A4A]/50 dark:border-white/10 dark:text-white/50">
                    —
                  </span>
                )}
              </div>
            </div>
          </div>

          <div className="rounded-3xl border border-[#FFD7B3]/70 bg-white/80 p-4 shadow-inner dark:border-white/10 dark:bg-white/5">
            <div className="flex flex-wrap items-center justify-between gap-3">
              <div className="flex items-center gap-2 text-sm font-semibold text-[#D85E00] dark:text-white">
                <Sparkles className="h-4 w-4" /> {jobCopy.aiTitle}
              </div>
              <div className="flex flex-wrap items-center gap-2">
                <Button
                  onClick={handleQuickSummary}
                  disabled={quickLoading || !job?.description}
                  className="inline-flex items-center gap-2 rounded-full border-[#FFB26B]/60 bg-[#FFF2E8] px-4 py-2 text-xs font-semibold text-[#D85E00] transition-transform duration-200 hover:-translate-y-0.5 hover:bg-[#FFD4A8] disabled:opacity-60"
                >
                  <Sparkles className="h-3.5 w-3.5" />
                  {quickLoading ? jobCopy.aiLoading : quickSummary.length ? jobCopy.aiRegenerate : jobCopy.aiButton}
                </Button>
                <Button
                  onClick={handleQuickCopy}
                  disabled={!quickSummary.length}
                  className="inline-flex items-center gap-2 rounded-full border border-transparent bg-[#FF7A00] px-4 py-2 text-xs font-semibold text-white shadow-lg transition-all duration-200 hover:-translate-y-0.5 hover:bg-[#FF8E26] disabled:opacity-60"
                >
                  {quickCopied ? <Check className="h-3.5 w-3.5" /> : <ClipboardCopy className="h-3.5 w-3.5" />}
                  {jobCopy.aiCopy}
                </Button>
              </div>
            </div>
            <div className="mt-3 text-xs text-[#2F3A4A]/70 dark:text-white/70">
              {quickLoading ? (
                <AnimatedLoader label={jobCopy.aiLoading} />
              ) : quickError ? (
                <div className="rounded-2xl border border-red-200 bg-red-50/70 px-3 py-2 text-red-700">
                  {jobCopy.aiErrorPrefix}
                  <span className="font-normal">{quickError}</span>
                </div>
              ) : quickSummary.length ? (
                <div className="space-y-2">
                  <AnimatePresence>
                    {quickSummary.map((item, idx) => (
                      <motion.div
                        key={`${item}-${idx}`}
                        variants={bubbleVariants}
                        initial="initial"
                        animate="animate"
                        exit="exit"
                        transition={{ duration: 0.25, delay: idx * 0.05 }}
                        className="relative rounded-2xl bg-white/90 px-4 py-3 text-[#B54708] shadow-sm before:absolute before:-bottom-2 before:end-6 before:h-3 before:w-3 before:rounded-br-2xl before:border-b before:border-r before:border-[#FFD7B3] before:bg-white/90 dark:bg-[#2A1F1C]/80 dark:text-[#FFB26B]"
                      >
                        • {item}
                      </motion.div>
                    ))}
                  </AnimatePresence>
                </div>
              ) : (
                <div className="text-[#2F3A4A]/60 dark:text-white/60">{jobCopy.aiEmpty}</div>
              )}
            </div>
          </div>
        </motion.section>
      ) : null}

      <motion.section
        className="grid gap-6 rounded-3xl border border-[#FFD7B3]/70 bg-gradient-to-br from-white via-white/90 to-[#FFE9D2] p-6 shadow-[0_25px_80px_-40px_rgba(255,122,0,0.5)] dark:from-[#241915] dark:via-[#241915]/95 dark:to-[#1a1412] dark:border-white/10 lg:grid-cols-[260px_1fr]"
        {...motionCardProps}
      >
        <div className="flex flex-col items-center justify-center gap-4 rounded-3xl bg-gradient-to-br from-[#FF7A00] via-[#FF9440] to-[#A259FF] px-6 py-8 text-white shadow-lg">
          <ScoreGauge value={scoreValue} />
          <div className="mt-4 text-sm font-medium">
            {tt("analysisPage.scoreLabel")} {scoreLabel} / 10
          </div>
          <div className="mt-1 text-[11px] text-white/80">
            {tt("analysisPage.status")} {data.status}
          </div>
          <div className="grid w-full gap-2 text-xs text-white/80">
            <span className="inline-flex items-center justify-between gap-2 rounded-full bg-white/10 px-3 py-1">
              <span>{tt("chat.mustPercent")}</span>
              <span className="font-semibold">{toPercent(metrics?.mustPercent)}</span>
            </span>
            <span className="inline-flex items-center justify-between gap-2 rounded-full bg-white/10 px-3 py-1">
              <span>{tt("chat.nicePercent")}</span>
              <span className="font-semibold">{toPercent(metrics?.nicePercent)}</span>
            </span>
            <span className="inline-flex items-center justify-between gap-2 rounded-full bg-white/10 px-3 py-1">
              <span>{tt("chat.totalRequirements")}</span>
              <span className="font-semibold">{metrics?.totalRequirements ?? data.breakdown.length}</span>
            </span>
          </div>
        </div>

        <div className="space-y-5">
          <div className="rounded-3xl border border-white/40 bg-white/85 p-4 shadow-inner dark:border-white/5 dark:bg-white/5">
            <div className="flex items-center gap-2 text-sm font-semibold text-[#D85E00] dark:text-[#FFB26B]">
              <Wand2 className="h-4 w-4" /> {tt("analysisPage.status")}
            </div>
            <div className="mt-3 grid gap-3 text-xs text-[#2F3A4A]/70 dark:text-white/70 sm:grid-cols-2">
              {data.model ? (
                <span className="inline-flex items-center gap-2 rounded-2xl bg-[#FFF2E8] px-3 py-2 font-semibold text-[#B54708] dark:bg-white/10 dark:text-[#FFB26B]">
                  <Sparkles className="h-3.5 w-3.5" /> {tt("analysisPage.model")}: {data.model}
                </span>
              ) : null}
              <span className="inline-flex items-center gap-2 rounded-2xl bg-[#FFF2E8] px-3 py-2 font-semibold text-[#B54708] dark:bg-white/10 dark:text-[#FFB26B]">
                <Trophy className="h-3.5 w-3.5" /> {tt("analysisPage.status")}: {data.status}
              </span>
            </div>
          </div>

          <div className="space-y-4">
            <div className="flex items-center gap-2 text-sm font-semibold text-[#D85E00] dark:text-[#FFB26B]">
              <Target className="h-4 w-4" /> {tt("analysisPage.breakdown")}
            </div>
            <div className="space-y-3">
              {data.breakdown?.length ? (
                data.breakdown.map((item, idx) => (
                  <motion.div
                    key={`${item.requirement}-${idx}`}
                    variants={bubbleVariants}
                    initial="initial"
                    animate="animate"
                    transition={{ duration: 0.25, delay: idx * 0.03 }}
                    className="relative overflow-hidden rounded-3xl border border-[#FFD7B3]/60 bg-white/85 p-4 shadow-sm before:absolute before:inset-y-0 before:start-0 before:w-1.5 before:bg-gradient-to-b before:from-[#FF7A00] before:to-[#FFB26B] dark:border-white/10 dark:bg-white/5"
                  >
                    <div className="flex flex-wrap items-start justify-between gap-3">
                      <div className="space-y-1">
                        <div className="text-xs font-semibold uppercase tracking-[0.25em] text-[#B54708] dark:text-[#FFB26B]">
                          {item.mustHave ? "MUST" : "NICE"}
<<<<<<< HEAD
                        </div>
                        <div className="text-sm font-semibold text-[#2F3A4A] dark:text-white">
                          {item.requirement}
                        </div>
=======
                        </div>
                        <div className="text-sm font-semibold text-[#2F3A4A] dark:text-white">
                          {item.requirement}
                        </div>
>>>>>>> b4b56acd
                        {item.bestChunk?.excerpt ? (
                          <div className="text-xs text-[#2F3A4A]/60 dark:text-white/60">
                            “{clampText(item.bestChunk.excerpt, 180)}”
                          </div>
                        ) : null}
                      </div>
                      <div className="flex flex-col items-end gap-1 text-xs">
                        <span className="rounded-full bg-[#FFF2E8] px-3 py-1 font-semibold text-[#B54708] shadow-sm dark:bg-white/10 dark:text-[#FFB26B]">
                          {tt("analysisPage.similarity")}: {(item.similarity * 100).toFixed(0)}%
                        </span>
                        <span className="rounded-full bg-[#FFF2E8] px-3 py-1 font-semibold text-[#B54708] shadow-sm dark:bg-white/10 dark:text-[#FFB26B]">
                          {tt("analysisPage.scoreLabel")} {item.score10.toFixed(1)} / 10
                        </span>
                      </div>
                    </div>
                  </motion.div>
                ))
              ) : (
                <div className="rounded-2xl border border-dashed border-[#FFD7B3] bg-white/60 p-6 text-center text-xs text-[#2F3A4A]/60 dark:border-white/10 dark:bg-white/5 dark:text-white/60">
                  {tt("analysisPage.noBreakdown")}
                </div>
              )}
            </div>
          </div>

          {(strengths.length || improvement.length || missingMust.length || risks.length) ? (
            <div className="grid gap-4 lg:grid-cols-3">
              <div className="rounded-3xl border border-[#FFD7B3]/70 bg-white/85 p-4 shadow-inner dark:border-white/10 dark:bg-white/5">
                <div className="flex items-center gap-2 text-sm font-semibold text-[#2F3A4A] dark:text-white">
                  <Trophy className="h-4 w-4 text-[#FF7A00]" /> {tt("analysisPage.strengths")}
                </div>
                <ul className="mt-3 space-y-2 text-xs text-[#2F3A4A]/70 dark:text-white/70">
                  {strengths.length ? (
                    strengths.map((item, idx) => (
                      <li key={`${item.requirement}-${idx}`} className="rounded-2xl bg-[#FFF2E8] px-3 py-2 text-[#B54708] shadow-sm dark:bg-white/10 dark:text-[#FFB26B]">
                        {item.requirement}
                      </li>
                    ))
                  ) : (
                    <li className="rounded-2xl border border-dashed border-[#FFD7B3] px-3 py-2 text-[#2F3A4A]/50 dark:border-white/10 dark:text-white/50">
                      {tt("analysisPage.noStrengths")}
                    </li>
                  )}
                </ul>
              </div>

              <div className="rounded-3xl border border-[#FFD7B3]/70 bg-white/85 p-4 shadow-inner dark:border-white/10 dark:bg-white/5">
                <div className="flex items-center gap-2 text-sm font-semibold text-[#2F3A4A] dark:text-white">
                  <Target className="h-4 w-4 text-[#FF7A00]" /> {tt("analysisPage.gaps")}
                </div>
                <div className="mt-3 space-y-3 text-xs text-[#2F3A4A]/70 dark:text-white/70">
                  <div className="space-y-2">
                    <div className="text-[11px] font-semibold uppercase tracking-[0.3em] text-[#B54708] dark:text-[#FFB26B]">
                      {tt("analysisPage.missing")}
                    </div>
                    {missingMust.length ? (
                      <ul className="space-y-2">
                        {missingMust.map((item, idx) => (
                          <li key={`${item}-${idx}`} className="rounded-2xl bg-[#FFE9D2] px-3 py-2 text-[#B54708] shadow-sm dark:bg-white/10 dark:text-[#FFB26B]">
                            {item}
                          </li>
                        ))}
                      </ul>
                    ) : (
                      <div className="rounded-2xl border border-dashed border-[#FFD7B3] px-3 py-2 text-[#2F3A4A]/50 dark:border-white/10 dark:text-white/50">
                        {tt("analysisPage.noGaps")}
                      </div>
                    )}
                  </div>

                  <div className="space-y-2">
                    <div className="text-[11px] font-semibold uppercase tracking-[0.3em] text-[#B54708] dark:text-[#FFB26B]">
                      {tt("analysisPage.improvements")}
                    </div>
                    {improvement.length ? (
                      <ul className="space-y-2">
                        {improvement.map((item, idx) => (
                          <li key={`${item}-${idx}`} className="rounded-2xl bg-[#FFF2E8] px-3 py-2 text-[#B54708] shadow-sm dark:bg-white/10 dark:text-[#FFB26B]">
                            {item}
                          </li>
                        ))}
                      </ul>
                    ) : (
                      <div className="rounded-2xl border border-dashed border-[#FFD7B3] px-3 py-2 text-[#2F3A4A]/50 dark:border-white/10 dark:text-white/50">
                        {tt("analysisPage.noImprovements")}
                      </div>
                    )}
                  </div>
                </div>
              </div>

              <div className="rounded-3xl border border-[#FFD7B3]/70 bg-white/85 p-4 shadow-inner dark:border-white/10 dark:bg-white/5">
                <div className="flex items-center gap-2 text-sm font-semibold text-[#2F3A4A] dark:text-white">
                  <AlertTriangle className="h-4 w-4 text-[#FF7A00]" /> {tt("analysisPage.risks")}
                </div>
                <ul className="mt-3 space-y-2 text-xs text-[#2F3A4A]/70 dark:text-white/70">
                  {risks.length ? (
                    risks.map((item) => (
                      <li key={item} className="rounded-2xl bg-[#FFE3D1] px-3 py-2 text-[#B54708] shadow-sm dark:bg-white/10 dark:text-[#FFB26B]">
                        {riskCopy[item]?.[lang] || item}
                      </li>
                    ))
                  ) : (
                    <li className="rounded-2xl border border-dashed border-[#FFD7B3] px-3 py-2 text-[#2F3A4A]/50 dark:border-white/10 dark:text-white/50">
                      {tt("analysisPage.noRisks")}
                    </li>
                  )}
                </ul>
              </div>
            </div>
          ) : null}

          {evidence.length ? (
            <div className="rounded-3xl border border-[#FFD7B3]/70 bg-white/85 p-4 shadow-inner dark:border-white/10 dark:bg-white/5">
              <div className="flex items-center gap-2 text-sm font-semibold text-[#2F3A4A] dark:text-white">
                <Sparkles className="h-4 w-4 text-[#FF7A00]" /> {tt("analysisPage.evidence")}
              </div>
              <ul className="mt-3 space-y-2 text-xs text-[#2F3A4A]/70 dark:text-white/70">
                {evidence.map((item, idx) => (
                  <li key={`${item.chunk.id}-${idx}`} className="rounded-2xl bg-[#FFF2E8] px-3 py-2 text-[#B54708] shadow-sm dark:bg-white/10 dark:text-[#FFB26B]">
                    <div className="font-semibold">{item.requirement}</div>
                    <div className="text-[11px] text-[#B54708]/80 dark:text-[#FFB26B]/80">
                      “{clampText(item.chunk.excerpt, 220)}”
                    </div>
                  </li>
                ))}
              </ul>
            </div>
          ) : null}
        </div>
      </motion.section>

      <motion.section
        className="grid gap-6 rounded-3xl border border-[#FFD7B3]/70 bg-gradient-to-br from-white via-white/95 to-[#FFF5EC] p-6 shadow-[0_30px_100px_-45px_rgba(255,122,0,0.55)] dark:from-[#271c18] dark:via-[#271c18]/95 dark:to-[#1b1411] dark:border-white/10 lg:grid-cols-2"
        {...motionCardProps}
      >
        <div className="rounded-3xl border border-[#FFE4C8] bg-white/85 p-5 shadow-inner dark:border-white/10 dark:bg-white/5">
          <div className="flex items-center justify-between gap-2">
            <div className="flex items-center gap-2 text-sm font-semibold text-[#D85E00] dark:text-white">
              <Trophy className="h-4 w-4" /> {jobCopy.relatedTitle}
            </div>
          </div>
          <div className="mt-3 space-y-3 text-xs text-[#2F3A4A]/70 dark:text-white/70">
            {relatedLoading ? (
              <AnimatedLoader label={tt("analysisPage.loading")} />
            ) : relatedError ? (
              <div className="rounded-2xl border border-red-200 bg-red-50/70 px-3 py-2 text-red-700">
                {relatedError}
              </div>
            ) : relatedList.length ? (
              relatedList.map((item) => (
                <div
                  key={item.id}
                  className="flex items-center justify-between gap-3 rounded-2xl bg-[#FFF2E8] px-3 py-2 text-[#B54708] shadow-sm dark:bg-white/10 dark:text-[#FFB26B]"
                >
                  <div className="space-y-1">
                    <div className="font-semibold">
                      {item.cv?.name || item.cvId.slice(0, 8)}
                    </div>
                    <div className="text-[11px] text-[#B54708]/80 dark:text-[#FFB26B]/80">
                      {formatDate(item.createdAt, lang)}
                    </div>
                  </div>
                  <div className="text-right text-xs">
                    <div className="font-semibold">{(item.score ?? 0).toFixed(1)} / 10</div>
                    <div>{toPercent(item.metrics?.mustPercent)}</div>
                  </div>
                </div>
              ))
            ) : (
              <div className="rounded-2xl border border-dashed border-[#FFD7B3] px-3 py-8 text-center text-[#2F3A4A]/60 dark:border-white/10 dark:text-white/60">
                {jobCopy.relatedEmpty}
              </div>
            )}
          </div>
        </div>

        <div className="rounded-3xl border border-[#FFE4C8] bg-white/85 p-5 shadow-inner dark:border-white/10 dark:bg-white/5">
          <div className="flex items-center justify-between gap-2">
            <div className="flex items-center gap-2 text-sm font-semibold text-[#D85E00] dark:text-white">
              <Wand2 className="h-4 w-4" /> {jobCopy.coachTitle}
            </div>
            <div className="flex items-center gap-2">
              <Button
                onClick={handleCoach}
                disabled={coachLoading || !data?.cvId}
                className="inline-flex items-center gap-2 rounded-full border border-transparent bg-[#FF7A00] px-4 py-2 text-xs font-semibold text-white shadow-lg transition-all duration-200 hover:-translate-y-0.5 hover:bg-[#FF8E26] disabled:opacity-60"
              >
                <Sparkles className="h-3.5 w-3.5" />
                {coachLoading
                  ? jobCopy.coachLoading
                  : coach
                    ? jobCopy.coachRegenerate
                    : jobCopy.coachButton}
              </Button>
              <Button
                onClick={handleCoachCopy}
                disabled={!coach || !coach.summary}
                className="inline-flex items-center gap-2 rounded-full border border-[#FFB26B]/60 bg-[#FFF2E8] px-4 py-2 text-xs font-semibold text-[#D85E00] transition-all duration-200 hover:-translate-y-0.5 hover:bg-[#FFD4A8] disabled:opacity-60"
              >
                {coachCopied ? <Check className="h-3.5 w-3.5" /> : <ClipboardCopy className="h-3.5 w-3.5" />}
                {jobCopy.coachCopy}
              </Button>
            </div>
          </div>
          <div className="mt-3 text-xs text-[#2F3A4A]/70 dark:text-white/70">
            {coachLoading ? (
              <AnimatedLoader label={jobCopy.coachLoading} />
            ) : coachError ? (
              <div className="rounded-2xl border border-red-200 bg-red-50/70 px-3 py-2 text-red-700">
                {coachError}
              </div>
            ) : coach ? (
              <div className="space-y-3">
                {coach.summary ? (
                  <motion.div
                    variants={bubbleVariants}
                    initial="initial"
                    animate="animate"
                    transition={{ duration: 0.25 }}
                    className="rounded-2xl bg-[#FFF2E8] px-4 py-3 text-[#B54708] shadow-sm dark:bg-white/10 dark:text-[#FFB26B]"
                  >
                    {coach.summary}
                  </motion.div>
                ) : null}
                {coach.suggestions.length ? (
                  <ul className="space-y-2">
                    {coach.suggestions.map((item, idx) => (
                      <motion.li
                        key={`${item}-${idx}`}
                        variants={bubbleVariants}
                        initial="initial"
                        animate="animate"
                        transition={{ duration: 0.25, delay: idx * 0.04 }}
                        className="rounded-2xl border border-[#FFD7B3]/70 bg-white/90 px-4 py-3 text-[#B54708] shadow-sm dark:border-white/10 dark:bg-white/5 dark:text-[#FFB26B]"
                      >
                        • {item}
                      </motion.li>
                    ))}
                  </ul>
                ) : null}
              </div>
            ) : (
              <div className="rounded-2xl border border-dashed border-[#FFD7B3] px-3 py-8 text-center text-[#2F3A4A]/60 dark:border-white/10 dark:text-white/60">
                {jobCopy.coachEmpty}
              </div>
            )}
          </div>
        </div>
      </motion.section>
    </div>
  );
}<|MERGE_RESOLUTION|>--- conflicted
+++ resolved
@@ -823,11 +823,7 @@
   const experienceLoading =
     jobFieldsLoading ||
     (!jobFields?.required_experience_years?.trim() && aiExperienceLoading);
-<<<<<<< HEAD
   const experienceStatusError =
-=======
-  const experienceError =
->>>>>>> b4b56acd
     jobFields?.required_experience_years?.trim()
       ? null
       : jobFieldsError || aiExperienceError;
@@ -911,13 +907,8 @@
                 <div className="mt-2">
                   <AnimatedLoader label={experienceLoadingLabel} />
                 </div>
-<<<<<<< HEAD
               ) : experienceStatusError ? (
                 <div className="mt-2 text-xs text-red-600">{experienceStatusError}</div>
-=======
-              ) : experienceError ? (
-                <div className="mt-2 text-xs text-red-600">{experienceError}</div>
->>>>>>> b4b56acd
               ) : (
                 <div className="mt-1 space-y-1 text-[#D85E00] dark:text-white">
                   <div className="text-base font-semibold">
@@ -1130,17 +1121,10 @@
                       <div className="space-y-1">
                         <div className="text-xs font-semibold uppercase tracking-[0.25em] text-[#B54708] dark:text-[#FFB26B]">
                           {item.mustHave ? "MUST" : "NICE"}
-<<<<<<< HEAD
                         </div>
                         <div className="text-sm font-semibold text-[#2F3A4A] dark:text-white">
                           {item.requirement}
                         </div>
-=======
-                        </div>
-                        <div className="text-sm font-semibold text-[#2F3A4A] dark:text-white">
-                          {item.requirement}
-                        </div>
->>>>>>> b4b56acd
                         {item.bestChunk?.excerpt ? (
                           <div className="text-xs text-[#2F3A4A]/60 dark:text-white/60">
                             “{clampText(item.bestChunk.excerpt, 180)}”

{
  "name": "@apps/api",
  "private": true,
  "main": "dist/index.js",
  "scripts": {
    "dev": "tsx watch src/index.ts",
    "build": "tsc -p tsconfig.json",
<<<<<<< HEAD
    "start": "node dist/index.js",
=======
    "start": "node scripts/run-prisma-prestart.cjs && node dist/index.js",
>>>>>>> 2d7c45a3
    "prestart": "node ./scripts/run-prisma-prestart.cjs",
    "prisma:generate": "prisma generate",
    "postinstall": "prisma generate",
    "lint": "eslint .",
    "typecheck": "tsc -p tsconfig.json --noEmit"
  },
  "dependencies": {
    "@fastify/cors": "^10.1.0",
    "@fastify/multipart": "^9.2.1",
    "@google-cloud/documentai": "^9.5.0",
    "@prisma/client": "^6.18.0",
    "@supabase/supabase-js": "^2.76.1",
    "bullmq": "^5.12.0",
    "canvas": "^3.2.0",
    "dotenv": "^16.4.5",
    "fastify": "^5.0.1",
    "file-type": "^21.0.0",
    "ioredis": "^5.4.1",
    "mammoth": "^1.11.0",
    "openai": "^4.57.0",
    "pdf-parse": "^1.1.1",
    "pdfjs-dist": "^3.11.174",
    "tesseract.js": "^6.0.1",
    "word-extractor": "^1.0.4",
    "zod": "^3.23.8"
  },
  "devDependencies": {
    "@types/node": "^20.19.24",
    "eslint": "^8.57.0",
    "prisma": "^6.18.0",
    "tsx": "^4.20.6",
    "typescript": "^5.9.3"
  }
}<|MERGE_RESOLUTION|>--- conflicted
+++ resolved
@@ -5,11 +5,7 @@
   "scripts": {
     "dev": "tsx watch src/index.ts",
     "build": "tsc -p tsconfig.json",
-<<<<<<< HEAD
-    "start": "node dist/index.js",
-=======
     "start": "node scripts/run-prisma-prestart.cjs && node dist/index.js",
->>>>>>> 2d7c45a3
     "prestart": "node ./scripts/run-prisma-prestart.cjs",
     "prisma:generate": "prisma generate",
     "postinstall": "prisma generate",

--- conflicted
+++ resolved
@@ -2,10 +2,6 @@
 import type { FastifyInstance } from "fastify";
 import { prisma } from "../db/client";
 import { randomUUID } from "node:crypto";
-<<<<<<< HEAD
-import { Prisma } from "@prisma/client";
-=======
->>>>>>> 588e9169
 import { suggestRequirementsFromDescription } from "../services/requirements.js";
 
 function serializeRequirement(req: any) {

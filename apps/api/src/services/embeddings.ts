// apps/api/src/services/embeddings.ts
import { embedTexts } from "./openai.js";
import { prisma } from "../db/client";
import { chunkText } from "../ingestion/chunk.js";

const MIN_TEXT = Number(process.env.MIN_EXTRACTED_TEXT || "60");
const DIM = Number(process.env.EMBEDDING_DIM || "1536");

/**
 * يبني CVChunk لأول مرة إن لم تكن موجودة.
 */
export async function ensureCvChunks(cvId: string) {
  const existing = await prisma.cVChunk.count({ where: { cvId } });
  if (existing > 0) return existing;

  const cv = await prisma.cV.findUnique({
    where: { id: cvId },
    select: { parsedText: true },
  });

  const text = cv?.parsedText?.trim();
  if (!text || text.length < MIN_TEXT) return 0;

  const chunkData = chunkText(text, 1000).map((c) => ({
    cvId,
    section: c.section,
    content: c.content,
    tokenCount: Math.ceil(c.content.length / 4),
    hasEmbedding: false,
  }));

  if (!chunkData.length) return 0;

  await prisma.cVChunk.createMany({ data: chunkData });
  return chunkData.length;
}

/**
 * يولّد embeddings لكل CVChunk ما عليه embedding بعد.
 */
export async function ensureCvEmbeddings(cvId: string) {
  // صحّح أي صفوف قديمة معلّمة hasEmbedding=true بلا embedding فعلي
  await prisma.$executeRaw`
    UPDATE "CVChunk"
    SET "hasEmbedding" = false
    WHERE "cvId" = ${cvId} AND "embedding" IS NULL
  `;

  const chunks = await prisma.cVChunk.findMany({
    where: { cvId, hasEmbedding: false },
    orderBy: { id: "asc" },
    select: { id: true, content: true },
  });
  if (chunks.length === 0) return 0;

  const BATCH = 64;
  let updated = 0;
  for (let i = 0; i < chunks.length; i += BATCH) {
    const slice = chunks.slice(i, i + BATCH);

    // استدعاء مزوّد الـ embeddings
    const vecs = await embedTexts(slice.map((c) => c.content));

    // تخزين كل متجه (pgvector) + وسم hasEmbedding
    for (let k = 0; k < slice.length; k++) {
      const id = slice[k].id as unknown as number | bigint;
      const raw = vecs[k];
      const vector = normalizeVector(raw);

<<<<<<< HEAD
      if (!isValidVector(vector)) continue;
=======
      if (!vector.length || (DIM && vector.length !== DIM)) continue;
>>>>>>> 8409841f

      await prisma.$executeRawUnsafe(
<<<<<<< HEAD
        `UPDATE "CVChunk" SET "embedding" = $1::vector, "hasEmbedding" = true WHERE id = $2`,
        toVectorLiteral(vector),
=======
        `UPDATE "CVChunk" SET "embedding" = ${toVectorSQL(vector)} WHERE id = $1`,
>>>>>>> 8409841f
        id
      );

      updated++;
    }
  }

  return updated;
}

// Helpers
function normalizeVector(value: unknown): number[] {
  const source: unknown[] = Array.isArray(value)
    ? value
    : typeof value === "object" &&
        value !== null &&
        typeof (value as { length?: number }).length === "number"
      ? Array.from(value as ArrayLike<unknown>)
      : [];

  return source.map((entry) => {
    const num = typeof entry === "number" ? entry : Number(entry);
    return Number.isFinite(num) ? num : 0;
  });
}
<<<<<<< HEAD

function isValidVector(vec: number[]) {
  if (!vec.length) return false;
  if (DIM && vec.length !== DIM) return false;
  return vec.some((value) => value !== 0);
}

function toVectorLiteral(vec: number[]) {
  const formatted = vec.map((value) => formatComponent(value)).join(",");
  return `[${formatted}]`;
}

function formatComponent(value: number) {
  if (!Number.isFinite(value)) return "0";
  if (value === 0) return "0";
  const abs = Math.abs(value);
  if (abs >= 1) return value.toFixed(6).replace(/0+$/g, "").replace(/\.$/, "");
  if (abs >= 1e-3) return value.toPrecision(8).replace(/0+$/g, "").replace(/\.$/, "");
  return value.toExponential(6);
=======
function toArraySql(vec: number[]) {
  return `ARRAY[${vec.join(",")}]`;
}

function normalizeVector(value: unknown): number[] {
  if (Array.isArray(value)) return value.map((num) => Number(num) || 0);
  if (
    typeof value === "object" &&
    value !== null &&
    typeof (value as { length?: number }).length === "number"
  ) {
    try {
      return Array.from(value as ArrayLike<number>, (num) => Number(num) || 0);
    } catch {
      return [];
    }
  }
  return [];
>>>>>>> 8409841f
}<|MERGE_RESOLUTION|>--- conflicted
+++ resolved
@@ -67,19 +67,10 @@
       const raw = vecs[k];
       const vector = normalizeVector(raw);
 
-<<<<<<< HEAD
-      if (!isValidVector(vector)) continue;
-=======
       if (!vector.length || (DIM && vector.length !== DIM)) continue;
->>>>>>> 8409841f
 
       await prisma.$executeRawUnsafe(
-<<<<<<< HEAD
-        `UPDATE "CVChunk" SET "embedding" = $1::vector, "hasEmbedding" = true WHERE id = $2`,
-        toVectorLiteral(vector),
-=======
         `UPDATE "CVChunk" SET "embedding" = ${toVectorSQL(vector)} WHERE id = $1`,
->>>>>>> 8409841f
         id
       );
 
@@ -105,7 +96,6 @@
     return Number.isFinite(num) ? num : 0;
   });
 }
-<<<<<<< HEAD
 
 function isValidVector(vec: number[]) {
   if (!vec.length) return false;
@@ -125,9 +115,6 @@
   if (abs >= 1) return value.toFixed(6).replace(/0+$/g, "").replace(/\.$/, "");
   if (abs >= 1e-3) return value.toPrecision(8).replace(/0+$/g, "").replace(/\.$/, "");
   return value.toExponential(6);
-=======
-function toArraySql(vec: number[]) {
-  return `ARRAY[${vec.join(",")}]`;
 }
 
 function normalizeVector(value: unknown): number[] {
@@ -144,5 +131,4 @@
     }
   }
   return [];
->>>>>>> 8409841f
 }